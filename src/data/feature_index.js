// @flow

const assert = require('assert');
const Point = require('@mapbox/point-geometry');
const loadGeometry = require('./load_geometry');
const EXTENT = require('./extent');
const featureFilter = require('../style-spec/feature_filter');
const createStructArrayType = require('../util/struct_array');
const Grid = require('grid-index');
const DictionaryCoder = require('../util/dictionary_coder');
const vt = require('@mapbox/vector-tile');
const Protobuf = require('pbf');
const GeoJSONFeature = require('../util/vectortile_to_geojson');
const arraysIntersect = require('../util/util').arraysIntersect;

const intersection = require('../util/intersection_tests');
const multiPolygonIntersectsBufferedMultiPoint = intersection.multiPolygonIntersectsBufferedMultiPoint;
const multiPolygonIntersectsMultiPolygon = intersection.multiPolygonIntersectsMultiPolygon;
const multiPolygonIntersectsBufferedMultiLine = intersection.multiPolygonIntersectsBufferedMultiLine;

import type CollisionTile from '../symbol/collision_tile';
import type TileCoord from '../source/tile_coord';
import type {PaintPropertyStatistics} from './program_configuration';
import type StyleLayer from '../style/style_layer';
import type {SerializedStructArray} from '../util/struct_array';

const FeatureIndexArray = createStructArrayType({
    members: [
        // the index of the feature in the original vectortile
        { type: 'Uint32', name: 'featureIndex' },
        // the source layer the feature appears in
        { type: 'Uint16', name: 'sourceLayerIndex' },
        // the bucket the feature appears in
        { type: 'Uint16', name: 'bucketIndex' }
    ]
});

type QueryParameters = {
    scale: number,
    bearing: number,
    tileSize: number,
    queryGeometry: Array<Array<{x: number, y: number}>>,
    params: {
        filter: any,
        layers: Array<string>,
    }
}

export type SerializedFeatureIndex = {
    coord: TileCoord,
    overscaling: number,
    grid: ArrayBuffer,
    featureIndexArray: SerializedStructArray,
    bucketLayerIDs: Array<Array<string>>,
    paintPropertyStatistics: PaintPropertyStatistics
}

class FeatureIndex {
    coord: TileCoord;
    overscaling: number;
    x: number;
    y: number;
    z: number;
    grid: Grid;
    featureIndexArray: FeatureIndexArray;

    rawTileData: ArrayBuffer;
    bucketLayerIDs: Array<Array<string>>;
    paintPropertyStatistics: PaintPropertyStatistics;

    collisionTile: CollisionTile;
    vtLayers: {[string]: VectorTileLayer};
    sourceLayerCoder: DictionaryCoder;

    static deserialize(serialized: SerializedFeatureIndex,
                       rawTileData: ArrayBuffer,
                       collisionTile: CollisionTile) {
        const self = new FeatureIndex(
            serialized.coord,
            serialized.overscaling,
            new Grid(serialized.grid),
            new FeatureIndexArray(serialized.featureIndexArray));

        self.rawTileData = rawTileData;
        self.bucketLayerIDs = serialized.bucketLayerIDs;
        self.paintPropertyStatistics = serialized.paintPropertyStatistics;
        self.setCollisionTile(collisionTile);

        return self;
    }

    constructor(coord: TileCoord,
                overscaling: number,
                grid?: Grid,
                featureIndexArray?: FeatureIndexArray) {
        this.coord = coord;
        this.overscaling = overscaling;
        this.x = coord.x;
        this.y = coord.y;
        this.z = coord.z - Math.log(overscaling) / Math.LN2;
        this.grid = grid || new Grid(EXTENT, 16, 0);
        this.featureIndexArray = featureIndexArray || new FeatureIndexArray();
    }

    insert(feature: VectorTileFeature, featureIndex: number, sourceLayerIndex: number, bucketIndex: number) {
        const key = this.featureIndexArray.length;
        this.featureIndexArray.emplaceBack(featureIndex, sourceLayerIndex, bucketIndex);
        const geometry = loadGeometry(feature);

        for (let r = 0; r < geometry.length; r++) {
            const ring = geometry[r];

            const bbox = [Infinity, Infinity, -Infinity, -Infinity];
            for (let i = 0; i < ring.length; i++) {
                const p = ring[i];
                bbox[0] = Math.min(bbox[0], p.x);
                bbox[1] = Math.min(bbox[1], p.y);
                bbox[2] = Math.max(bbox[2], p.x);
                bbox[3] = Math.max(bbox[3], p.y);
            }

            this.grid.insert(key, bbox[0], bbox[1], bbox[2], bbox[3]);
        }
    }

    setCollisionTile(collisionTile: CollisionTile) {
        this.collisionTile = collisionTile;
    }

    serialize(transferables?: Array<Transferable>): SerializedFeatureIndex {
        const grid = this.grid.toArrayBuffer();
        if (transferables) {
            transferables.push(grid);
        }
        return {
            coord: this.coord,
            overscaling: this.overscaling,
            grid: grid,
            featureIndexArray: this.featureIndexArray.serialize(transferables),
            bucketLayerIDs: this.bucketLayerIDs,
            paintPropertyStatistics: this.paintPropertyStatistics
        };
    }

    // Finds features in this tile at a particular position.
    query(args: QueryParameters, styleLayers: {[string]: StyleLayer}) {
        if (!this.vtLayers) {
            this.vtLayers = new vt.VectorTile(new Protobuf(this.rawTileData)).layers;
            this.sourceLayerCoder = new DictionaryCoder(this.vtLayers ? Object.keys(this.vtLayers).sort() : ['_geojsonTileLayer']);
        }

        const result = {};

        const params = args.params || {},
            pixelsToTileUnits = EXTENT / args.tileSize / args.scale,
            filter = featureFilter(params.filter);

        // Features are indexed their original geometries. The rendered geometries may
        // be buffered, translated or offset. Figure out how much the search radius needs to be
        // expanded by to include these features.
        let additionalRadius = 0;
        for (const id in styleLayers) {
            // Since FeatureIndex is owned by a particular tile, make sure we
            // only consider style layers whose data are present.
            if (!this.hasLayer(id)) continue;

            const styleLayer = styleLayers[id];

            let styleLayerDistance = 0;
            if (styleLayer.type === 'line') {
                const width = getLineWidth(this.getPaintValue('line-width', styleLayer),
                    this.getPaintValue('line-gap-width', styleLayer));
                const offset = this.getPaintValue('line-offset', styleLayer);
                const translate = this.getPaintValue('line-translate', styleLayer);
                styleLayerDistance = width / 2 + Math.abs(offset) + translateDistance(translate);
            } else if (styleLayer.type === 'fill') {
                styleLayerDistance = translateDistance(this.getPaintValue('fill-translate', styleLayer));
            } else if (styleLayer.type === 'fill-extrusion') {
                styleLayerDistance = translateDistance(this.getPaintValue('fill-extrusion-translate', styleLayer));
            } else if (styleLayer.type === 'circle') {
                styleLayerDistance = this.getPaintValue('circle-radius', styleLayer) + translateDistance(this.getPaintValue('circle-translate', styleLayer)) + (params.circleFudgeExtraPx || 0);
            }
            additionalRadius = Math.max(additionalRadius, styleLayerDistance * pixelsToTileUnits);
        }

        const queryGeometry = args.queryGeometry.map((q) => {
            return q.map((p) => {
                return new Point(p.x, p.y);
            });
        });

        let minX = Infinity;
        let minY = Infinity;
        let maxX = -Infinity;
        let maxY = -Infinity;
        for (let i = 0; i < queryGeometry.length; i++) {
            const ring = queryGeometry[i];
            for (let k = 0; k < ring.length; k++) {
                const p = ring[k];
                minX = Math.min(minX, p.x);
                minY = Math.min(minY, p.y);
                maxX = Math.max(maxX, p.x);
                maxY = Math.max(maxY, p.y);
            }
        }

        const matching = this.grid.query(minX - additionalRadius, minY - additionalRadius, maxX + additionalRadius, maxY + additionalRadius);
        matching.sort(topDownFeatureComparator);
        this.filterMatching(result, matching, this.featureIndexArray, queryGeometry, filter, params.layers, styleLayers, args.bearing, pixelsToTileUnits, params.circleFudgeExtraPx);

        const matchingSymbols = this.collisionTile.queryRenderedSymbols(queryGeometry, args.scale);
        matchingSymbols.sort();
        this.filterMatching(result, matchingSymbols, this.collisionTile.collisionBoxArray, queryGeometry, filter, params.layers, styleLayers, args.bearing, pixelsToTileUnits, params.circleFudgeExtraPx);

        return result;
    }

<<<<<<< HEAD
    filterMatching(result, matching, array, queryGeometry, filter, filterLayerIDs, styleLayers, bearing, pixelsToTileUnits, circleFudgeExtraPx) {
=======
    filterMatching(
        result: {[string]: Array<{ featureIndex: number, feature: GeoJSONFeature }>},
        matching: Array<any>,
        array: any,
        queryGeometry: Array<Array<Point>>,
        filter: any,
        filterLayerIDs: Array<string>,
        styleLayers: {[string]: StyleLayer},
        bearing: number,
        pixelsToTileUnits: number
    ) {
>>>>>>> b5285248
        let previousIndex;
        for (let k = 0; k < matching.length; k++) {
            const index = matching[k];

            // don't check the same feature more than once
            if (index === previousIndex) continue;
            previousIndex = index;

            const match = array.get(index);

            const layerIDs = this.bucketLayerIDs[match.bucketIndex];
            if (filterLayerIDs && !arraysIntersect(filterLayerIDs, layerIDs)) continue;

            const sourceLayerName = this.sourceLayerCoder.decode(match.sourceLayerIndex);
            const sourceLayer = this.vtLayers[sourceLayerName];
            const feature = sourceLayer.feature(match.featureIndex);

            if (!filter(feature)) continue;

            let geometry = null;

            for (let l = 0; l < layerIDs.length; l++) {
                const layerID = layerIDs[l];

                if (filterLayerIDs && filterLayerIDs.indexOf(layerID) < 0) {
                    continue;
                }

                const styleLayer = styleLayers[layerID];
                if (!styleLayer) continue;

                let translatedPolygon;
                if (styleLayer.type !== 'symbol') {
                    // all symbols already match the style

                    if (!geometry) geometry = loadGeometry(feature);

                    if (styleLayer.type === 'line') {
                        translatedPolygon = translate(queryGeometry,
                            this.getPaintValue('line-translate', styleLayer, feature),
                            this.getPaintValue('line-translate-anchor', styleLayer, feature),
                            bearing, pixelsToTileUnits);
                        const halfWidth = pixelsToTileUnits / 2 * getLineWidth(
                            this.getPaintValue('line-width', styleLayer, feature),
                            this.getPaintValue('line-gap-width', styleLayer, feature));
                        const lineOffset = this.getPaintValue('line-offset', styleLayer, feature);
                        if (lineOffset) {
                            geometry = offsetLine(geometry, lineOffset * pixelsToTileUnits);
                        }
                        if (!multiPolygonIntersectsBufferedMultiLine(translatedPolygon, geometry, halfWidth)) continue;

                    } else if (styleLayer.type === 'fill' || styleLayer.type === 'fill-extrusion') {
                        const typePrefix = styleLayer.type;
                        translatedPolygon = translate(queryGeometry,
                            this.getPaintValue(`${typePrefix}-translate`, styleLayer, feature),
                            this.getPaintValue(`${typePrefix}-translate-anchor`, styleLayer, feature),
                            bearing, pixelsToTileUnits);
                        if (!multiPolygonIntersectsMultiPolygon(translatedPolygon, geometry)) continue;

                    } else if (styleLayer.type === 'circle') {
                        translatedPolygon = translate(queryGeometry,
                            this.getPaintValue('circle-translate', styleLayer, feature),
                            this.getPaintValue('circle-translate-anchor', styleLayer, feature),
                            bearing, pixelsToTileUnits);
                        const circleRadius = (this.getPaintValue('circle-radius', styleLayer, feature) + (circleFudgeExtraPx || 0)) * pixelsToTileUnits;
                        if (!multiPolygonIntersectsBufferedMultiPoint(translatedPolygon, geometry, circleRadius)) continue;
                    }
                }

                const geojsonFeature = new GeoJSONFeature(feature, this.z, this.x, this.y);
                geojsonFeature.layer = styleLayer.serialize();
                let layerResult = result[layerID];
                if (layerResult === undefined) {
                    layerResult = result[layerID] = [];
                }
                layerResult.push({ featureIndex: index, feature: geojsonFeature });
            }
        }
    }

    hasLayer(id: string) {
        for (const layerIDs of this.bucketLayerIDs) {
            for (const layerID of layerIDs) {
                if (id === layerID) return true;
            }
        }

        return false;
    }

    // Get the given paint property value; if a feature is not provided and the
    // property is data-driven, then default to the maximum value that the
    // property takes in the (tile, layer) that this FeatureIndex is associated with
    getPaintValue(property: string, layer: StyleLayer, feature: GeoJSONFeature) {
        const featureConstant = layer.isPaintValueFeatureConstant(property);
        if (featureConstant || feature) {
            const featureProperties = feature ? feature.properties : {};
            return layer.getPaintValue(property, { zoom: this.z }, featureProperties);
        }

        assert(property in this.paintPropertyStatistics[layer.id]);
        return this.paintPropertyStatistics[layer.id][property].max;
    }

}

module.exports = FeatureIndex;

function translateDistance(translate) {
    return Math.sqrt(translate[0] * translate[0] + translate[1] * translate[1]);
}

function topDownFeatureComparator(a, b) {
    return b - a;
}

function getLineWidth(lineWidth, lineGapWidth) {
    if (lineGapWidth > 0) {
        return lineGapWidth + 2 * lineWidth;
    } else {
        return lineWidth;
    }
}

function translate(queryGeometry, translate: any, translateAnchor, bearing, pixelsToTileUnits) {
    if (!translate[0] && !translate[1]) {
        return queryGeometry;
    }

    translate = Point.convert(translate);

    if (translateAnchor === "viewport") {
        translate._rotate(-bearing);
    }

    const translated = [];
    for (let i = 0; i < queryGeometry.length; i++) {
        const ring = queryGeometry[i];
        const translatedRing = [];
        for (let k = 0; k < ring.length; k++) {
            translatedRing.push(ring[k].sub(translate._mult(pixelsToTileUnits)));
        }
        translated.push(translatedRing);
    }
    return translated;
}

function offsetLine(rings, offset) {
    const newRings = [];
    const zero = new Point(0, 0);
    for (let k = 0; k < rings.length; k++) {
        const ring = rings[k];
        const newRing = [];
        for (let i = 0; i < ring.length; i++) {
            const a = ring[i - 1];
            const b = ring[i];
            const c = ring[i + 1];
            const aToB = i === 0 ? zero : b.sub(a)._unit()._perp();
            const bToC = i === ring.length - 1 ? zero : c.sub(b)._unit()._perp();
            const extrude = aToB._add(bToC)._unit();

            const cosHalfAngle = extrude.x * bToC.x + extrude.y * bToC.y;
            extrude._mult(1 / cosHalfAngle);

            newRing.push(extrude._mult(offset)._add(b));
        }
        newRings.push(newRing);
    }
    return newRings;
}<|MERGE_RESOLUTION|>--- conflicted
+++ resolved
@@ -178,7 +178,9 @@
             } else if (styleLayer.type === 'fill-extrusion') {
                 styleLayerDistance = translateDistance(this.getPaintValue('fill-extrusion-translate', styleLayer));
             } else if (styleLayer.type === 'circle') {
-                styleLayerDistance = this.getPaintValue('circle-radius', styleLayer) + translateDistance(this.getPaintValue('circle-translate', styleLayer)) + (params.circleFudgeExtraPx || 0);
+                styleLayerDistance = this.getPaintValue('circle-radius', styleLayer) 
+                    + translateDistance(this.getPaintValue('circle-translate', styleLayer)) 
+                    + (params.circleFudgeExtraPx || 0);
             }
             additionalRadius = Math.max(additionalRadius, styleLayerDistance * pixelsToTileUnits);
         }
@@ -215,9 +217,6 @@
         return result;
     }
 
-<<<<<<< HEAD
-    filterMatching(result, matching, array, queryGeometry, filter, filterLayerIDs, styleLayers, bearing, pixelsToTileUnits, circleFudgeExtraPx) {
-=======
     filterMatching(
         result: {[string]: Array<{ featureIndex: number, feature: GeoJSONFeature }>},
         matching: Array<any>,
@@ -227,9 +226,9 @@
         filterLayerIDs: Array<string>,
         styleLayers: {[string]: StyleLayer},
         bearing: number,
-        pixelsToTileUnits: number
+        pixelsToTileUnits: number,
+        circleFudgeExtraPx: number
     ) {
->>>>>>> b5285248
         let previousIndex;
         for (let k = 0; k < matching.length; k++) {
             const index = matching[k];
