#define SDF_PX 8.0
#define EDGE_GAMMA 0.105/DEVICE_PIXEL_RATIO

uniform bool u_has_halo;
#pragma mapbox: define highp vec4 fill_color
#pragma mapbox: define highp vec4 halo_color
#pragma mapbox: define lowp float opacity
#pragma mapbox: define lowp float halo_width
#pragma mapbox: define lowp float halo_blur

uniform sampler2D u_texture;
uniform sampler2D u_fadetexture;
uniform highp float u_gamma_scale;
uniform bool u_is_text;

varying vec4 v_data0;
varying vec2 v_data1;

void main() {
    #pragma mapbox: initialize highp vec4 fill_color
    #pragma mapbox: initialize highp vec4 halo_color
    #pragma mapbox: initialize lowp float opacity
    #pragma mapbox: initialize lowp float halo_width
    #pragma mapbox: initialize lowp float halo_blur
    
    lowp float dist = texture2D(u_texture, v_tex).a;
    lowp float fade_alpha = texture2D(u_fadetexture, v_fade_tex).a;

    vec2 tex = v_data0.xy;
    vec2 fade_tex = v_data0.zw;
    float gamma_scale = v_data1.x;
    float size = v_data1.y;

    float fontScale = u_is_text ? size / 24.0 : size;

    lowp vec4 color = fill_color;
    highp float gamma = EDGE_GAMMA / (fontScale * u_gamma_scale);
    lowp float buff = (256.0 - 64.0) / 256.0;
<<<<<<< HEAD
    highp float gamma_scaled = gamma * v_gamma_scale;
=======
    if (u_is_halo) {
        color = halo_color;
        gamma = (halo_blur * 1.19 / SDF_PX + EDGE_GAMMA) / (fontScale * u_gamma_scale);
        buff = (6.0 - halo_width / fontScale) / SDF_PX;
    }

    lowp float dist = texture2D(u_texture, tex).a;
    lowp float fade_alpha = texture2D(u_fadetexture, fade_tex).a;
    highp float gamma_scaled = gamma * gamma_scale;
>>>>>>> b5285248
    highp float alpha = smoothstep(buff - gamma_scaled, buff + gamma_scaled, dist) * fade_alpha;

    if (u_has_halo) {
        gamma = (halo_blur * 1.19 / SDF_PX + EDGE_GAMMA) / u_gamma_scale;
        highp float gamma_scaled_halo = gamma * v_gamma_scale;
        lowp float buff_halo = (6.0 - halo_width / u_font_scale) / SDF_PX;
        highp float alpha_halo = smoothstep(buff_halo - gamma_scaled, buff_halo + gamma_scaled, dist) * fade_alpha;
        color = mix(halo_color, color, alpha);
        alpha = alpha_halo;
    }

    gl_FragColor = color * (alpha * opacity);

#ifdef OVERDRAW_INSPECTOR
    gl_FragColor = vec4(1.0);
#endif
}<|MERGE_RESOLUTION|>--- conflicted
+++ resolved
@@ -22,39 +22,27 @@
     #pragma mapbox: initialize lowp float opacity
     #pragma mapbox: initialize lowp float halo_width
     #pragma mapbox: initialize lowp float halo_blur
-    
-    lowp float dist = texture2D(u_texture, v_tex).a;
-    lowp float fade_alpha = texture2D(u_fadetexture, v_fade_tex).a;
 
     vec2 tex = v_data0.xy;
     vec2 fade_tex = v_data0.zw;
     float gamma_scale = v_data1.x;
     float size = v_data1.y;
 
+    lowp float dist = texture2D(u_texture, tex).a;
+    lowp float fade_alpha = texture2D(u_fadetexture, fade_tex).a;
+
     float fontScale = u_is_text ? size / 24.0 : size;
 
     lowp vec4 color = fill_color;
     highp float gamma = EDGE_GAMMA / (fontScale * u_gamma_scale);
     lowp float buff = (256.0 - 64.0) / 256.0;
-<<<<<<< HEAD
-    highp float gamma_scaled = gamma * v_gamma_scale;
-=======
-    if (u_is_halo) {
-        color = halo_color;
+
+    highp float gamma_scaled = gamma * u_gamma_scale;
+    highp float alpha = smoothstep(buff - gamma_scaled, buff + gamma_scaled, dist) * fade_alpha;
+    if (u_has_halo) {
         gamma = (halo_blur * 1.19 / SDF_PX + EDGE_GAMMA) / (fontScale * u_gamma_scale);
-        buff = (6.0 - halo_width / fontScale) / SDF_PX;
-    }
-
-    lowp float dist = texture2D(u_texture, tex).a;
-    lowp float fade_alpha = texture2D(u_fadetexture, fade_tex).a;
-    highp float gamma_scaled = gamma * gamma_scale;
->>>>>>> b5285248
-    highp float alpha = smoothstep(buff - gamma_scaled, buff + gamma_scaled, dist) * fade_alpha;
-
-    if (u_has_halo) {
-        gamma = (halo_blur * 1.19 / SDF_PX + EDGE_GAMMA) / u_gamma_scale;
-        highp float gamma_scaled_halo = gamma * v_gamma_scale;
-        lowp float buff_halo = (6.0 - halo_width / u_font_scale) / SDF_PX;
+        highp float gamma_scaled_halo = gamma * u_gamma_scale;
+        lowp float buff_halo = (6.0 - halo_width / fontScale) / SDF_PX;
         highp float alpha_halo = smoothstep(buff_halo - gamma_scaled, buff_halo + gamma_scaled, dist) * fade_alpha;
         color = mix(halo_color, color, alpha);
         alpha = alpha_halo;
