--- conflicted
+++ resolved
@@ -36,7 +36,6 @@
     highp float gamma = EDGE_GAMMA / (fontScale * u_gamma_scale);
     lowp float buff = (256.0 - 64.0) / 256.0;
 
-<<<<<<< HEAD
     highp float gamma_scaled = gamma * u_gamma_scale;
     highp float alpha = smoothstep(buff - gamma_scaled, buff + gamma_scaled, dist) * fade_alpha;
     if (u_has_halo) {
@@ -47,12 +46,6 @@
         color = mix(halo_color, color, alpha);
         alpha = alpha_halo;
     }
-=======
-    lowp float dist = texture2D(u_texture, tex).a;
-    highp float gamma_scaled = gamma * gamma_scale;
-    highp float alpha = smoothstep(buff - gamma_scaled, buff + gamma_scaled, dist);
->>>>>>> ed3e9b83
-
     gl_FragColor = color * (alpha * opacity * fade_opacity);
 
 #ifdef OVERDRAW_INSPECTOR
