// @flow

const drawCollisionDebug = require('./draw_collision_debug');
const pixelsToTileUnits = require('../source/pixels_to_tile_units');
const symbolProjection = require('../symbol/projection');
const symbolSize = require('../symbol/symbol_size');
const mat4 = require('@mapbox/gl-matrix').mat4;
const identityMat4 = mat4.identity(new Float32Array(16));
const symbolLayoutProperties = require('../style/style_layer/symbol_style_layer_properties').layout;
const browser = require('../util/browser');
const StencilMode = require('../gl/stencil_mode');
const DepthMode = require('../gl/depth_mode');

import type Painter from './painter';
import type SourceCache from '../source/source_cache';
import type SymbolStyleLayer from '../style/style_layer/symbol_style_layer';
import type SymbolBucket from '../data/bucket/symbol_bucket';
import type {OverscaledTileID} from '../source/tile_id';

module.exports = drawSymbols;

function drawSymbols(painter: Painter, sourceCache: SourceCache, layer: SymbolStyleLayer, coords: Array<OverscaledTileID>) {
    if (painter.renderPass !== 'translucent') return;

    const context = painter.context;

    // Disable the stencil test so that labels aren't clipped to tile boundaries.
    context.setStencilMode(StencilMode.disabled);
    context.setColorMode(painter.colorModeForRenderPass());

    if (layer.paint.get('icon-opacity').constantOr(1) !== 0) {
        drawLayerSymbols(painter, sourceCache, layer, coords, false,
            layer.paint.get('icon-translate'),
            layer.paint.get('icon-translate-anchor'),
            layer.layout.get('icon-rotation-alignment'),
            layer.layout.get('icon-pitch-alignment'),
            layer.layout.get('icon-keep-upright')
        );
    }

    if (layer.paint.get('text-opacity').constantOr(1) !== 0) {
        drawLayerSymbols(painter, sourceCache, layer, coords, true,
            layer.paint.get('text-translate'),
            layer.paint.get('text-translate-anchor'),
            layer.layout.get('text-rotation-alignment'),
            layer.layout.get('text-pitch-alignment'),
            layer.layout.get('text-keep-upright')
        );
    }

    if (sourceCache.map.showCollisionBoxes) {
        drawCollisionDebug(painter, sourceCache, layer, coords);
    }
}

function drawLayerSymbols(painter, sourceCache, layer, coords, isText, translate, translateAnchor,
    rotationAlignment, pitchAlignment, keepUpright) {

    const context = painter.context;
    const gl = context.gl;
    const tr = painter.transform;

    const rotateWithMap = rotationAlignment === 'map';
    const pitchWithMap = pitchAlignment === 'map';
    const alongLine = rotateWithMap && layer.layout.get('symbol-placement') === 'line';
    // Line label rotation happens in `updateLineLabels`
    // Pitched point labels are automatically rotated by the labelPlaneMatrix projection
    // Unpitched point labels need to have their rotation applied after projection
    const rotateInShader = rotateWithMap && !pitchWithMap && !alongLine;

    const depthOn = pitchWithMap;

    context.setDepthMode(depthOn ? painter.depthModeForSublayer(0, DepthMode.ReadOnly) : DepthMode.disabled);

    let program;

    for (const coord of coords) {
        const tile = sourceCache.getTile(coord);
        const bucket: SymbolBucket = (tile.getBucket(layer): any);
        if (!bucket) continue;
        const buffers = isText ? bucket.text : bucket.icon;
        if (!buffers || !buffers.segments.get().length) continue;
        const programConfiguration = buffers.programConfigurations.get(layer.id);

        const isSDF = isText || bucket.sdfIcons;

        const sizeData = isText ? bucket.textSizeData : bucket.iconSizeData;

        if (!program) {
            program = painter.useProgram(isSDF ? 'symbolSDF' : 'symbolIcon', programConfiguration);
            programConfiguration.setUniforms(painter.context, program, layer.paint, {zoom: painter.transform.zoom});

            setSymbolDrawState(program, painter, layer, isText, rotateInShader, pitchWithMap, sizeData);
        }

        context.activeTexture.set(gl.TEXTURE0);
        gl.uniform1i(program.uniforms.u_texture, 0);

        if (isText) {
            tile.glyphAtlasTexture.bind(gl.LINEAR, gl.CLAMP_TO_EDGE);
            gl.uniform2fv(program.uniforms.u_texsize, tile.glyphAtlasTexture.size);
        } else {
            const iconScaled = layer.layout.get('icon-size').constantOr(0) !== 1 || bucket.iconsNeedLinear;
            const iconTransformed = pitchWithMap || tr.pitch !== 0;

            tile.iconAtlasTexture.bind(isSDF || painter.options.rotating || painter.options.zooming || iconScaled || iconTransformed ?
                gl.LINEAR : gl.NEAREST, gl.CLAMP_TO_EDGE);
            gl.uniform2fv(program.uniforms.u_texsize, tile.iconAtlasTexture.size);
        }

        gl.uniformMatrix4fv(program.uniforms.u_matrix, false, painter.translatePosMatrix(coord.posMatrix, tile, translate, translateAnchor));

        const s = pixelsToTileUnits(tile, 1, painter.transform.zoom);
        const labelPlaneMatrix = symbolProjection.getLabelPlaneMatrix(coord.posMatrix, pitchWithMap, rotateWithMap, painter.transform, s);
        const glCoordMatrix = symbolProjection.getGlCoordMatrix(coord.posMatrix, pitchWithMap, rotateWithMap, painter.transform, s);
        gl.uniformMatrix4fv(program.uniforms.u_gl_coord_matrix, false, painter.translatePosMatrix(glCoordMatrix, tile, translate, translateAnchor, true));

        if (alongLine) {
            gl.uniformMatrix4fv(program.uniforms.u_label_plane_matrix, false, identityMat4);
            symbolProjection.updateLineLabels(bucket, coord.posMatrix, painter, isText, labelPlaneMatrix, glCoordMatrix, pitchWithMap, keepUpright);
        } else {
            gl.uniformMatrix4fv(program.uniforms.u_label_plane_matrix, false, labelPlaneMatrix);
        }

        gl.uniform1f(program.uniforms.u_fade_change, painter.options.fadeDuration ? ((browser.now() - bucket.fadeStartTime) / painter.options.fadeDuration) : 1);

        drawTileSymbols(program, programConfiguration, painter, layer, tile, buffers, isText, isSDF, pitchWithMap);
    }
}

function setSymbolDrawState(program, painter, layer, isText, rotateInShader, pitchWithMap, sizeData) {

    const gl = painter.context.gl;
    const tr = painter.transform;

    gl.uniform1i(program.uniforms.u_pitch_with_map, pitchWithMap ? 1 : 0);

    gl.uniform1f(program.uniforms.u_is_text, isText ? 1 : 0);

    gl.uniform1f(program.uniforms.u_pitch, tr.pitch / 360 * 2 * Math.PI);

    const isZoomConstant = sizeData.functionType === 'constant' || sizeData.functionType === 'source';
    const isFeatureConstant = sizeData.functionType === 'constant' || sizeData.functionType === 'camera';
    gl.uniform1i(program.uniforms.u_is_size_zoom_constant, isZoomConstant ? 1 : 0);
    gl.uniform1i(program.uniforms.u_is_size_feature_constant, isFeatureConstant ? 1 : 0);

    gl.uniform1f(program.uniforms.u_camera_to_center_distance, tr.cameraToCenterDistance);

    const size = symbolSize.evaluateSizeForZoom(sizeData, tr.zoom, symbolLayoutProperties.properties[isText ? 'text-size' : 'icon-size']);
    if (size.uSizeT !== undefined) gl.uniform1f(program.uniforms.u_size_t, size.uSizeT);
    if (size.uSize !== undefined) gl.uniform1f(program.uniforms.u_size, size.uSize);

    gl.uniform1f(program.uniforms.u_aspect_ratio, tr.width / tr.height);
    gl.uniform1i(program.uniforms.u_rotate_symbol, rotateInShader ? 1 : 0);
}

function drawTileSymbols(program, programConfiguration, painter, layer, tile, buffers, isText, isSDF, pitchWithMap) {

    const context = painter.context;
    const gl = context.gl;
    const tr = painter.transform;

    if (isSDF) {
        const hasHalo = layer.paint.get(isText ? 'text-halo-width' : 'icon-halo-width').constantOr(1) !== 0;
        const gammaScale = (pitchWithMap ? Math.cos(tr._pitch) * tr.cameraToCenterDistance : 1);
<<<<<<< HEAD
        gl.uniform1f(program.u_gamma_scale, gammaScale);
        gl.uniform1f(program.u_has_halo, hasHalo ? 1 : 0);
=======
        gl.uniform1f(program.uniforms.u_gamma_scale, gammaScale);

        if (hasHalo) { // Draw halo underneath the text.
            gl.uniform1f(program.uniforms.u_is_halo, 1);
            drawSymbolElements(buffers, layer, context, program);
        }

        gl.uniform1f(program.uniforms.u_is_halo, 0);
>>>>>>> ed3e9b83
    }

    drawSymbolElements(buffers, layer, context, program);
}

function drawSymbolElements(buffers, layer, context, program) {
    program.draw(
        context,
        context.gl.TRIANGLES,
        layer.id,
        buffers.layoutVertexBuffer,
        buffers.indexBuffer,
        buffers.segments,
        buffers.programConfigurations.get(layer.id),
        buffers.dynamicLayoutVertexBuffer,
        buffers.opacityVertexBuffer);
}<|MERGE_RESOLUTION|>--- conflicted
+++ resolved
@@ -163,19 +163,8 @@
     if (isSDF) {
         const hasHalo = layer.paint.get(isText ? 'text-halo-width' : 'icon-halo-width').constantOr(1) !== 0;
         const gammaScale = (pitchWithMap ? Math.cos(tr._pitch) * tr.cameraToCenterDistance : 1);
-<<<<<<< HEAD
-        gl.uniform1f(program.u_gamma_scale, gammaScale);
-        gl.uniform1f(program.u_has_halo, hasHalo ? 1 : 0);
-=======
         gl.uniform1f(program.uniforms.u_gamma_scale, gammaScale);
-
-        if (hasHalo) { // Draw halo underneath the text.
-            gl.uniform1f(program.uniforms.u_is_halo, 1);
-            drawSymbolElements(buffers, layer, context, program);
-        }
-
-        gl.uniform1f(program.uniforms.u_is_halo, 0);
->>>>>>> ed3e9b83
+        gl.uniform1f(program.uniforms.u_has_halo, hasHalo ? 1 : 0);
     }
 
     drawSymbolElements(buffers, layer, context, program);
