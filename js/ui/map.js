'use strict';

var Canvas = require('../util/canvas');
var util = require('../util/util');
var browser = require('../util/browser');
var window = require('../util/browser').window;
var Evented = require('../util/evented');
var DOM = require('../util/dom');

var Style = require('../style/style');
var AnimationLoop = require('../style/animation_loop');
var Painter = require('../render/painter');

var Transform = require('../geo/transform');
var Hash = require('./hash');

var bindHandlers = require('./bind_handlers');

var Camera = require('./camera');
var LngLat = require('../geo/lng_lat');
var LngLatBounds = require('../geo/lng_lat_bounds');
var Point = require('point-geometry');
var Attribution = require('./control/attribution');

var defaultMinZoom = 0;
var defaultMaxZoom = 20;
var defaultOptions = {
    center: [0, 0],
    zoom: 0,
    bearing: 0,
    pitch: 0,

    minZoom: defaultMinZoom,
    maxZoom: defaultMaxZoom,

    interactive: true,

    scrollZoom: true,
    boxZoom: true,
    dragRotate: true,
    dragPan: true,
    keyboard: true,
    doubleClickZoom: true,
    touchZoomRotate: true,

    bearingSnap: 7,

    hash: false,

    attributionControl: true,

    failIfMajorPerformanceCaveat: false,
    preserveDrawingBuffer: false,

    trackResize: true,
    workerCount: Math.max(browser.hardwareConcurrency - 1, 1)
};

/**
 * The `Map` object represents the map on your page. It exposes methods
 * and properties that enable you to programmatically change the map,
 * and fires events as users interact with it.
 *
 * You create a `Map` by specifying a `container` and other options.
 * Then Mapbox GL JS initializes the map on the page and returns your `Map`
 * object.
 *
 * The `Map` class mixes in [`Evented`](#Evented) methods.
 *
 * @class Map
 * @param {Object} options
 * @param {HTMLElement|string} options.container The HTML element in which Mapbox GL JS will render the map, or the element's string `id`.
 * @param {number} [options.minZoom=0] The minimum zoom level of the map (1-20).
 * @param {number} [options.maxZoom=20] The maximum zoom level of the map (1-20).
 * @param {Object|string} [options.style] The map's Mapbox style. This must be an a JSON object conforming to
 * the schema described in the [Mapbox Style Specification](https://mapbox.com/mapbox-gl-style-spec/), or a URL to
 * such JSON.
 *
 * To load a style from the Mapbox API, you can use a URL of the form `mapbox://styles/:owner/:style`,
 * where `:owner` is your Mapbox account name and `:style` is the style ID. Or you can use one of the following
 * [the predefined Mapbox styles](https://www.mapbox.com/maps/):
 *
 *  * `mapbox://styles/mapbox/streets-v9`
 *  * `mapbox://styles/mapbox/outdoors-v9`
 *  * `mapbox://styles/mapbox/light-v9`
 *  * `mapbox://styles/mapbox/dark-v9`
 *  * `mapbox://styles/mapbox/satellite-v9`
 *  * `mapbox://styles/mapbox/satellite-streets-v9`
<<<<<<< HEAD
 * @param {boolean} [options.hash=false] If `true`, the map will track and update the page URL according to map position
 * @param {boolean} [options.interactive=true] If `false`, no mouse, touch, or keyboard listeners are attached to the map, so it will not respond to input
 * @param {number} [options.bearingSnap=7] Snap to north threshold in degrees.
 * @param {Array} [options.classes] Style class names with which to initialize the map
 * @param {boolean} [options.attributionControl=true] If `true`, an attribution control will be added to the map.
 * @param {boolean} [options.failIfMajorPerformanceCaveat=false] If `true`, map creation will fail if the implementation determines that the performance of the created WebGL context would be dramatically lower than expected.
 * @param {boolean} [options.preserveDrawingBuffer=false] If `true`, The maps canvas can be exported to a PNG using `map.getCanvas().toDataURL();`. This is false by default as a performance optimization. Firefox will not print the map unless this is true.
 * @param {LngLatBounds|Array<Array<number>>} [options.maxBounds] If set, the map is constrained to the given bounds.
 * @param {boolean} [options.scrollZoom=true] If `true`, enable the "scroll to zoom" interaction (see `ScrollZoomHandler`)
 * @param {boolean} [options.boxZoom=true] If `true`, enable the "box zoom" interaction (see `BoxZoomHandler`)
 * @param {boolean} [options.dragRotate=true] If `true`, enable the "drag to rotate" interaction (see `DragRotateHandler`).
 * @param {boolean} [options.dragPan=true] If `true`, enable the "drag to pan" interaction (see `DragPanHandler`).
 * @param {boolean} [options.keyboard=true] If `true`, enable keyboard shortcuts (see `KeyboardHandler`).
 * @param {boolean} [options.doubleClickZoom=true] If `true`, enable the "double click to zoom" interaction (see `DoubleClickZoomHandler`).
 * @param {boolean} [options.touchZoomRotate=true] If `true`, enable the "pinch to rotate and zoom" interaction (see `TouchZoomRotateHandler`).
 * @param {boolean} [options.trackResize=true]  If `true`, automatically resize the map when the browser window resizes.
 * @param {LngLat} [options.center] The geographic coordinate on which the map's initial viewport is centered.
 * @param {number} [options.zoom] The zoom level of the map's initial viewport.
 * @param {number} [options.bearing] The bearing (rotation) of the map's initial viewport measured in degrees counter-clockwise from north.
 * @param {number} [options.pitch] The pitch of the map's initial viewport measured in degrees.
 * @param {number} [options.workerCount=navigator.hardwareConcurrency - 1] The number of WebWorkers the map should use to process vector tile data.
=======
 *
 * @param {boolean} [options.hash=false] If `true`, the map's position (zoom, center latitude, center longitude, and bearing) will be synced with the hash fragment of the page's URL.
 *   For example, `http://path/to/my/page.html#2.59/39.26/53.07/-24.1`.
 * @param {boolean} [options.interactive=true] If `false`, no mouse, touch, or keyboard listeners will be attached to the map, so it will not respond to interaction.
 * @param {number} [options.bearingSnap=7] The threshold, measured in degrees, that determines when the map's
 *   bearing (rotation) will snap to north. For example, with a `bearingSnap` of 7, if the user rotates
 *   the map within 7 degrees of north, the map will automatically snap to exact north.
 * @param {Array<string>} [options.classes] Mapbox style class names with which to initialize the map.
 *   Keep in mind that these classes are used for controlling a style layer's paint properties, so are *not* reflected
 *   in an HTML element's `class` attribute. To learn more about Mapbox style classes, read about
 *   [Layers](https://www.mapbox.com/mapbox-gl-style-spec/#layers) in the style specification.
 * @param {boolean} [options.attributionControl=true] If `true`, an [Attribution](#Attribution) control will be added to the map.
 * @param {boolean} [options.failIfMajorPerformanceCaveat=false] If `true`, map creation will fail if the performance of Mapbox
 *   GL JS would be dramatically worse than expected (i.e. a software renderer would be used).
 * @param {boolean} [options.preserveDrawingBuffer=false] If `true`, the map's canvas can be exported to a PNG using `map.getCanvas().toDataURL()`. This is `false` by default as a performance optimization.
 * @param {LngLatBoundsLike} [options.maxBounds] If set, the map will be constrained to the given bounds.
 * @param {boolean} [options.scrollZoom=true] If `true`, the "scroll to zoom" interaction is enabled (see [`ScrollZoomHandler`](#ScrollZoomHandler)).
 * @param {boolean} [options.boxZoom=true] If `true`, the "box zoom" interaction is enabled (see [`BoxZoomHandler`](#BoxZoomHandler)).
 * @param {boolean} [options.dragRotate=true] If `true`, the "drag to rotate" interaction is enabled (see [`DragRotateHandler`](#DragRotateHandler)).
 * @param {boolean} [options.dragPan=true] If `true`, the "drag to pan" interaction is enabled (see [`DragPanHandler`](#DragPanHandler)).
 * @param {boolean} [options.keyboard=true] If `true`, keyboard shortcuts are enabled (see [`KeyboardHandler`](#KeyboardHandler)).
 * @param {boolean} [options.doubleClickZoom=true] If `true`, the "double click to zoom" interaction is enabled (see [`DoubleClickZoomHandler`](#DoubleClickZoomHandler)).
 * @param {boolean} [options.touchZoomRotate=true] If `true`, the "pinch to rotate and zoom" interaction is enabled (see [`TouchZoomRotateHandler`](#TouchZoomRotateHandler)).
 * @param {boolean} [options.trackResize=true]  If `true`, the map will automatically resize when the browser window resizes.
 * @param {LngLatLike} [options.center=[0, 0]] The inital geographical centerpoint of the map. If `center` is not specified in the constructor options, Mapbox GL JS will look for it in the map's style object. If it is not specified in the style, either, it will default to `[0, 0]`.
 * @param {number} [options.zoom=0] The initial zoom level of the map. If `zoom` is not specified in the constructor options, Mapbox GL JS will look for it in the map's style object. If it is not specified in the style, either, it will default to `0`.
 * @param {number} [options.bearing=0] The initial bearing (rotation) of the map, measured in degrees counter-clockwise from north. If `bearing` is not specified in the constructor options, Mapbox GL JS will look for it in the map's style object. If it is not specified in the style, either, it will default to `0`.
 * @param {number} [options.pitch=0] The initial pitch (tilt) of the map, measured in degrees away from the plane of the screen (0-60). If `pitch` is not specified in the constructor options, Mapbox GL JS will look for it in the map's style object. If it is not specified in the style, either, it will default to `0`.
 * @param {number} [options.workerCount=navigator.hardwareConcurrency - 1] The number of WebWorkers that Mapbox GL JS should use to process vector tile data.
>>>>>>> 2385d47b
 * @example
 * var map = new mapboxgl.Map({
 *   container: 'map',
 *   center: [-122.420679, 37.772537],
 *   zoom: 13,
 *   style: style_object,
 *   hash: true
 * });
 */
var Map = module.exports = function(options) {

    options = util.extend({}, defaultOptions, options);

    if (options.workerCount < 1) {
        throw new Error('workerCount must an integer greater than or equal to 1.');
    }

    this._interactive = options.interactive;
    this._failIfMajorPerformanceCaveat = options.failIfMajorPerformanceCaveat;
    this._preserveDrawingBuffer = options.preserveDrawingBuffer;
    this._trackResize = options.trackResize;
    this._workerCount = options.workerCount;
    this._bearingSnap = options.bearingSnap;

    if (typeof options.container === 'string') {
        this._container = document.getElementById(options.container);
    } else {
        this._container = options.container;
    }

    this.animationLoop = new AnimationLoop();
    this.transform = new Transform(options.minZoom, options.maxZoom);

    if (options.maxBounds) {
        this.setMaxBounds(options.maxBounds);
    }

    util.bindAll([
        '_forwardStyleEvent',
        '_forwardSourceEvent',
        '_forwardLayerEvent',
        '_forwardTileEvent',
        '_onStyleLoad',
        '_onStyleChange',
        '_onSourceAdd',
        '_onSourceRemove',
        '_onSourceUpdate',
        '_onWindowOnline',
        '_onWindowResize',
        'onError',
        '_update',
        '_render'
    ], this);

    this._setupContainer();
    this._setupPainter();

    this.on('move', this._update.bind(this, false));
    this.on('zoom', this._update.bind(this, true));
    this.on('moveend', function() {
        this.animationLoop.set(300); // text fading
        this._rerender();
    }.bind(this));

    if (typeof window !== 'undefined') {
        window.addEventListener('online', this._onWindowOnline, false);
        window.addEventListener('resize', this._onWindowResize, false);
    }

    bindHandlers(this, options);

    this._hash = options.hash && (new Hash()).addTo(this);
    // don't set position from options if set through hash
    if (!this._hash || !this._hash._onHashChange()) {
        this.jumpTo({
            center: options.center,
            zoom: options.zoom,
            bearing: options.bearing,
            pitch: options.pitch
        });
    }

    this.stacks = {};
    this._classes = [];

    this.resize();

    if (options.classes) this.setClasses(options.classes);
    if (options.style) this.setStyle(options.style);
    if (options.attributionControl) this.addControl(new Attribution(options.attributionControl));

    this.on('error', this.onError);
    this.on('style.error', this.onError);
    this.on('source.error', this.onError);
    this.on('tile.error', this.onError);
    this.on('layer.error', this.onError);
};

util.extend(Map.prototype, Evented);
util.extend(Map.prototype, Camera.prototype);
util.extend(Map.prototype, /** @lends Map.prototype */{

    /**
     * Adds a [`Control`](#Control) to the map, calling `control.addTo(this)`.
     *
     * @param {Control} control The [`Control`](#Control) to add.
     * @returns {Map} `this`
     */
    addControl: function(control) {
        control.addTo(this);
        return this;
    },

    /**
     * Adds a Mapbox style class to the map.
     *
     * Keep in mind that these classes are used for controlling a style layer's paint properties, so are *not* reflected
     * in an HTML element's `class` attribute. To learn more about Mapbox style classes, read about
     * [Layers](https://www.mapbox.com/mapbox-gl-style-spec/#layers) in the style specification.
     *
     * @param {string} klass The style class to add.
     * @param {StyleOptions} [options]
     * @fires change
     * @returns {Map} `this`
     */
    addClass: function(klass, options) {
        if (this._classes.indexOf(klass) >= 0 || klass === '') return this;
        this._classes.push(klass);
        this._classOptions = options;

        if (this.style) this.style.updateClasses();
        return this._update(true);
    },

    /**
     * Removes a Mapbox style class from the map.
     *
     * @param {string} klass The style class to remove.
     * @param {StyleOptions} [options]
     * @fires change
     * @returns {Map} `this`
     */
    removeClass: function(klass, options) {
        var i = this._classes.indexOf(klass);
        if (i < 0 || klass === '') return this;
        this._classes.splice(i, 1);
        this._classOptions = options;

        if (this.style) this.style.updateClasses();
        return this._update(true);
    },

    /**
     * Replaces the map's existing Mapbox style classes with a new array of classes.
     *
     * @param {Array<string>} klasses The style classes to set.
     * @param {StyleOptions} [options]
     * @fires change
     * @returns {Map} `this`
     */
    setClasses: function(klasses, options) {
        var uniqueClasses = {};
        for (var i = 0; i < klasses.length; i++) {
            if (klasses[i] !== '') uniqueClasses[klasses[i]] = true;
        }
        this._classes = Object.keys(uniqueClasses);
        this._classOptions = options;

        if (this.style) this.style.updateClasses();
        return this._update(true);
    },

    /**
     * Returns a Boolean indicating whether the map has the
     * specified Mapbox style class.
     *
     * @param {string} klass The style class to test.
     * @returns {boolean} `true` if the map has the specified style class.
     */
    hasClass: function(klass) {
        return this._classes.indexOf(klass) >= 0;
    },

    /**
     * Returns the map's Mapbox style classes.
     *
     * @returns {Array<string>} The map's style classes.
     */
    getClasses: function() {
        return this._classes;
    },

    /**
     * Resizes the map according to the dimensions of its
     * `container` element.
     *
     * This method must be called after the map's `container` is resized by another script,
     * or when the map is shown after being initially hidden with CSS.
     *
     * @returns {Map} `this`
     */
    resize: function() {
        var width = 0, height = 0;

        if (this._container) {
            width = this._container.offsetWidth || 400;
            height = this._container.offsetHeight || 300;
        }

        this._canvas.resize(width, height);
        this.transform.resize(width, height);
        this.painter.resize(width, height);

        return this
            .fire('movestart')
            .fire('move')
            .fire('resize')
            .fire('moveend');
    },

    /**
     * Returns the map's geographical bounds.
     *
     * @returns {LngLatBounds} The map's geographical bounds.
     */
    getBounds: function() {
        var bounds = new LngLatBounds(
            this.transform.pointLocation(new Point(0, 0)),
            this.transform.pointLocation(this.transform.size));

        if (this.transform.angle || this.transform.pitch) {
            bounds.extend(this.transform.pointLocation(new Point(this.transform.size.x, 0)));
            bounds.extend(this.transform.pointLocation(new Point(0, this.transform.size.y)));
        }

        return bounds;
    },

    /**
     * Sets or clears the map's geographical bounds.
     *
     * Pan and zoom operations are constrained within these bounds.
     * If a pan or zoom is performed that would
     * display regions outside these bounds, the map will
     * instead display a position and zoom level
     * as close as possible to the operation's request while still
     * remaining within the bounds.
     *
     * @param {LngLatBoundsLike | null | undefined} lnglatbounds The maximum bounds to set. If `null` or `undefined` is provided, the function removes the map's maximum bounds.
     * @returns {Map} `this`
     */
    setMaxBounds: function (lnglatbounds) {
        if (lnglatbounds) {
            var b = LngLatBounds.convert(lnglatbounds);
            this.transform.lngRange = [b.getWest(), b.getEast()];
            this.transform.latRange = [b.getSouth(), b.getNorth()];
            this.transform._constrain();
            this._update();
        } else if (lnglatbounds === null || lnglatbounds === undefined) {
            this.transform.lngRange = [];
            this.transform.latRange = [];
            this._update();
        }
        return this;

    },
    /**
     * Sets or clears the map's minimum zoom level.
     * If the map's current zoom level is lower than the new minimum,
     * the map will zoom to the new minimum.
     *
     * @param {?number} minZoom The minimum zoom level to set (0-20).
     *   If `null` or `undefined` is provided, the function removes the current minimum zoom (i.e. sets it to 0).
     * @returns {Map} `this`
     */
    setMinZoom: function(minZoom) {

        minZoom = minZoom === null || minZoom === undefined ? defaultMinZoom : minZoom;

        if (minZoom >= defaultMinZoom && minZoom <= this.transform.maxZoom) {
            this.transform.minZoom = minZoom;
            this._update();

            if (this.getZoom() < minZoom) this.setZoom(minZoom);

            return this;

        } else throw new Error('minZoom must be between ' + defaultMinZoom + ' and the current maxZoom, inclusive');
    },

    /**
     * Sets or clears the map's maximum zoom level.
     * If the map's current zoom level is higher than the new maximum,
     * the map will zoom to the new maximum.
     *
     * @param {?number} maxZoom The maximum zoom level to set (0-20).
     *   If `null` or `undefined` is provided, the function removes the current maximum zoom (sets it to 20).
     * @returns {Map} `this`
     */
    setMaxZoom: function(maxZoom) {

        maxZoom = maxZoom === null || maxZoom === undefined ? defaultMaxZoom : maxZoom;

        if (maxZoom >= this.transform.minZoom && maxZoom <= defaultMaxZoom) {
            this.transform.maxZoom = maxZoom;
            this._update();

            if (this.getZoom() > maxZoom) this.setZoom(maxZoom);

            return this;

        } else throw new Error('maxZoom must be between the current minZoom and ' + defaultMaxZoom + ', inclusive');
    },
    /**
     * Returns a [`Point`](#Point) representing pixel coordinates, relative to the map's `container`,
     * that correspond to the specified geographical location.
     *
     * @param {LngLatLike} lnglat The geographical location to project.
     * @returns {Point} The [`Point`](#Point) corresponding to `lnglat`, relative to the map's `container`.
     */
    project: function(lnglat) {
        return this.transform.locationPoint(LngLat.convert(lnglat));
    },

    /**
     * Returns a [`LngLat`](#LngLat) representing geographical coordinates that correspond
     * to the specified pixel coordinates.
     *
     * @param {PointLike} point The pixel coordinates to unproject.
     * @returns {LngLat} The [`LngLat`](#LngLat) corresponding to `point`.
     */
    unproject: function(point) {
        return this.transform.pointLocation(Point.convert(point));
    },

    /**
     * Returns an array of [GeoJSON](http://geojson.org/)
     * [Feature objects](http://geojson.org/geojson-spec.html#feature-objects)
     * representing visible features that satisfy the query parameters.
     *
     * @param {PointLike|Array<PointLike>} [region] - The geometry of the query region:
     * either a single point or southwest and northeast points describing a bounding box.
     * Omitting this parameter (i.e. calling [`Map#queryRenderedFeatures`](#Map#queryRenderedFeatures) with zero arguments,
     * or with only a `parameters` argument) is equivalent to passing a bounding box encompassing the entire
     * map viewport.
     * @param {Object} [parameters]
     * @param {Array<string>} [parameters.layers] An array of style layer IDs for the query to inspect.
     *   Only features within these layers will be returned. If this parameter is undefined, all layers will be checked.
     * @param {Array} [parameters.filter] A [filter](https://www.mapbox.com/mapbox-gl-style-spec/#types-filter)
     *   to limit query results.
     *
     * @returns {Array<Object>} An array of [GeoJSON](http://geojson.org/)
     * [feature objects](http://geojson.org/geojson-spec.html#feature-objects).
     *
     * The `properties` value of each returned feature object contains the properties of its source feature. For GeoJSON sources, only
     * string and numeric property values are supported (i.e. `null`, `Array`, and `Object` values are not supported).
     *
     * Each feature includes a top-level `layer` property whose value is an object representing the style layer to
     * which the feature belongs. Layout and paint properties in this object contain values which are fully evaluated
     * for the given zoom level and feature.
     *
     * Only visible features are returned. The topmost rendered feature appears first in the returned array, and
     * subsequent features are sorted by descending z-order. Features that are rendered multiple times (due to wrapping
     * across the antimeridian at low zoom levels) are returned only once (though subject to the following caveat).
     *
     * Because features come from tiled vector data or GeoJSON data that is converted to tiles internally, feature
     * geometries are clipped at tile boundaries and, as a result, features may appear multiple times in query
     * results when they span multiple tiles. For example, suppose
     * there is a highway running through the bounding rectangle of a query. The results of the query will be those
     * parts of the highway that lie within the map tiles covering the bounding rectangle, even if the highway extends
     * into other tiles, and the portion of the highway within each map tile will be returned as a separate feature.
     *
     * @example
     * // Find all features at a point
     * var features = map.queryRenderedFeatures(
     *   [20, 35],
     *   { layers: ['my-layer-name'] }
     * );
     *
     * @example
     * // Find all features within a static bounding box
     * var features = map.queryRenderedFeatures(
     *   [[10, 20], [30, 50]],
     *   { layers: ['my-layer-name'] }
     * );
     *
     * @example
     * // Find all features within a bounding box around a point
     * var width = 10;
     * var height = 20;
     * var features = map.queryRenderedFeatures([
     *   [point.x - width / 2, point.y - height / 2],
     *   [point.x + width / 2, point.y + height / 2]
     * ], { layers: ['my-layer-name'] });
     *
     * @example
     * // Query all rendered features from a single layer
     * var features = map.queryRenderedFeatures({ layers: ['my-layer-name'] });
     */
    queryRenderedFeatures: function(pointOrBox, params) {
        if (!(pointOrBox instanceof Point || Array.isArray(pointOrBox))) {
            params = pointOrBox;
            pointOrBox = undefined;
        }
        var queryGeometry = this._makeQueryGeometry(pointOrBox);
        return this.style.queryRenderedFeatures(queryGeometry, params, this.transform.zoom, this.transform.angle);
    },

    _makeQueryGeometry: function(pointOrBox) {
        if (pointOrBox === undefined) {
            // bounds was omitted: use full viewport
            pointOrBox = [
                Point.convert([0, 0]),
                Point.convert([this.transform.width, this.transform.height])
            ];
        }

        var queryGeometry;
        var isPoint = pointOrBox instanceof Point || typeof pointOrBox[0] === 'number';

        if (isPoint) {
            var point = Point.convert(pointOrBox);
            queryGeometry = [point];
        } else {
            var box = [Point.convert(pointOrBox[0]), Point.convert(pointOrBox[1])];
            queryGeometry = [
                box[0],
                new Point(box[1].x, box[0].y),
                box[1],
                new Point(box[0].x, box[1].y),
                box[0]
            ];
        }

        queryGeometry = queryGeometry.map(function(p) {
            return this.transform.pointCoordinate(p);
        }.bind(this));

        return queryGeometry;
    },

    /**
     * Returns an array of [GeoJSON](http://geojson.org/)
     * [Feature objects](http://geojson.org/geojson-spec.html#feature-objects)
     * representing features within the specified vector tile or GeoJSON source that satisfy the query parameters.
     *
     * @param {string} sourceID The ID of the vector tile or GeoJSON source to query.
     * @param {Object} parameters
     * @param {string} [parameters.sourceLayer] The name of the vector tile layer to query. *For vector tile
     *   sources, this parameter is required.* For GeoJSON sources, it is ignored.
     * @param {Array} [parameters.filter] A [filter](https://www.mapbox.com/mapbox-gl-style-spec/#types-filter)
     *   to limit query results.
     *
     * @returns {Array<Object>} An array of [GeoJSON](http://geojson.org/)
     * [Feature objects](http://geojson.org/geojson-spec.html#feature-objects).
     *
     * In contrast to [`Map#queryRenderedFeatures`](#Map#queryRenderedFeatures), this function
     * returns all features matching the query parameters,
     * whether or not they are rendered by the current style (i.e. visible). The domain of the query includes all currently-loaded
     * vector tiles and GeoJSON source tiles: this function does not check tiles outside the currently
     * visible viewport.
     *
     * Because features come from tiled vector data or GeoJSON data that is converted to tiles internally, feature
     * geometries are clipped at tile boundaries and, as a result, features may appear multiple times in query
     * results when they span multiple tiles. For example, suppose
     * there is a highway running through the bounding rectangle of a query. The results of the query will be those
     * parts of the highway that lie within the map tiles covering the bounding rectangle, even if the highway extends
     * into other tiles, and the portion of the highway within each map tile will be returned as a separate feature.
     */
    querySourceFeatures: function(sourceID, params) {
        return this.style.querySourceFeatures(sourceID, params);
    },

    /**
     * Replaces the map's Mapbox style object with a new value.
     *
     * @param {Object|string} style A JSON object conforming to the schema described in the
     *   [Mapbox Style Specification](https://mapbox.com/mapbox-gl-style-spec/), or a URL to such JSON.
     * @returns {Map} `this`
     */
    setStyle: function(style) {
        if (this.style) {
            this.style
                .off('load', this._onStyleLoad)
                .off('error', this._forwardStyleEvent)
                .off('change', this._onStyleChange)
                .off('source.add', this._onSourceAdd)
                .off('source.remove', this._onSourceRemove)
                .off('source.load', this._onSourceUpdate)
                .off('source.error', this._forwardSourceEvent)
                .off('source.change', this._onSourceUpdate)
                .off('layer.add', this._forwardLayerEvent)
                .off('layer.remove', this._forwardLayerEvent)
                .off('layer.error', this._forwardLayerEvent)
                .off('tile.add', this._forwardTileEvent)
                .off('tile.remove', this._forwardTileEvent)
                .off('tile.load', this._update)
                .off('tile.error', this._forwardTileEvent)
                .off('tile.stats', this._forwardTileEvent)
                ._remove();

            this.off('rotate', this.style._redoPlacement);
            this.off('pitch', this.style._redoPlacement);
        }

        if (!style) {
            this.style = null;
            return this;
        } else if (style instanceof Style) {
            this.style = style;
        } else {
            this.style = new Style(style, this.animationLoop, this._workerCount);
        }

        this.style
            .on('load', this._onStyleLoad)
            .on('error', this._forwardStyleEvent)
            .on('change', this._onStyleChange)
            .on('source.add', this._onSourceAdd)
            .on('source.remove', this._onSourceRemove)
            .on('source.load', this._onSourceUpdate)
            .on('source.error', this._forwardSourceEvent)
            .on('source.change', this._onSourceUpdate)
            .on('layer.add', this._forwardLayerEvent)
            .on('layer.remove', this._forwardLayerEvent)
            .on('layer.error', this._forwardLayerEvent)
            .on('tile.add', this._forwardTileEvent)
            .on('tile.remove', this._forwardTileEvent)
            .on('tile.load', this._update)
            .on('tile.error', this._forwardTileEvent)
            .on('tile.stats', this._forwardTileEvent);

        this.on('rotate', this.style._redoPlacement);
        this.on('pitch', this.style._redoPlacement);

        return this;
    },

    /**
     * Returns the map's Mapbox style object, which can be used to recreate the map's style.
     *
     * @returns {Object} The map's style object.
     */
    getStyle: function() {
        if (this.style) {
            return this.style.serialize();
        }
    },

    /**
     * Adds a source to the map's style.
     *
     * @param {string} id The ID of the source to add. Must not conflict with existing sources.
     * @param {Object} source The source object, conforming to the
     * Mapbox Style Specification's [source defintion](https://www.mapbox.com/mapbox-gl-style-spec/#sources).
     * @fires source.add
     * @returns {Map} `this`
     */
    addSource: function(id, source) {
        this.style.addSource(id, source);
        this._update(true);
        return this;
    },

    /**
     * Removes a source from the map's style.
     *
     * @param {string} id The ID of the source to remove.
     * @fires source.remove
     * @returns {Map} `this`
     */
    removeSource: function(id) {
        this.style.removeSource(id);
        this._update(true);
        return this;
    },

    /**
     * Returns the source with the specified ID in the map's style.
     *
     * @param {string} id The ID of the source to get.
     * @returns {?Object} The style source with the specified ID, or `undefined`
     *   if the ID corresponds to no existing sources.
     */
    getSource: function(id) {
        return this.style.getSource(id);
    },

    /**
     * Adds a [Mapbox style layer](https://www.mapbox.com/mapbox-gl-style-spec/#layers)
     * to the map's style.
     *
     * A layer defines styling for data from a specified source.
     *
     * @param {Object} layer The style layer to add, conforming to the Mapbox Style Specification's
     *   [layer definition](https://www.mapbox.com/mapbox-gl-style-spec/#layers).
     * @param {string} [before] The ID of an existing layer to insert the new layer before.
     *   If this argument is omitted, the layer will be inserted before every existing layer.
     * @fires layer.add
     * @returns {Map} `this`
     */
    addLayer: function(layer, before) {
        this.style.addLayer(layer, before);
        this._update(true);
        return this;
    },

    /**
     * Removes a layer from the map's style.
     *
     * Also removes any layers which refer to the specified layer via a
     * [`ref` property](https://www.mapbox.com/mapbox-gl-style-spec/#layer-ref).
     *
     * @param {string} id The ID of the layer to remove.
     * @throws {Error} if no layer with the specified `id` exists.
     * @fires layer.remove
     * @returns {Map} `this`
     */
    removeLayer: function(id) {
        this.style.removeLayer(id);
        this._update(true);
        return this;
    },

    /**
     * Returns the layer with the specified ID in the map's style.
     *
     * @param {string} id The ID of the layer to get.
     * @returns {?Object} The layer with the specified ID, or `undefined`
     *   if the ID corresponds to no existing layers.
     */
    getLayer: function(id) {
        return this.style.getLayer(id);
    },

    /**
     * Sets the filter for the specified style layer.
     *
     * @param {string} layer The ID of the layer to which the filter will be applied.
     * @param {Array} filter The filter, conforming to the Mapbox Style Specification's
     *   [filter definition](https://www.mapbox.com/mapbox-gl-style-spec/#types-filter).
     * @returns {Map} `this`
     * @example
     * map.setFilter('my-layer', ['==', 'name', 'USA']);
     */
    setFilter: function(layer, filter) {
        this.style.setFilter(layer, filter);
        this._update(true);
        return this;
    },

    /**
     * Sets the zoom extent for the specified style layer.
     *
     * @param {string} layerId The ID of the layer to which the zoom extent will be applied.
     * @param {number} minzoom The minimum zoom to set (0-20).
     * @param {number} maxzoom The maximum zoom to set (0-20).
     * @returns {Map} `this`
     * @example
     * map.setLayerZoomRange('my-layer', 2, 5);
     */
    setLayerZoomRange: function(layerId, minzoom, maxzoom) {
        this.style.setLayerZoomRange(layerId, minzoom, maxzoom);
        this._update(true);
        return this;
    },

    /**
     * Returns the filter applied to the specified style layer.
     *
     * @param {string} layer The ID of the style layer whose filter to get.
     * @returns {Array} The layer's filter.
     */
    getFilter: function(layer) {
        return this.style.getFilter(layer);
    },

    /**
     * Sets the value of a paint property in the specified style layer.
     *
     * @param {string} layer The ID of the layer to set the paint property in.
     * @param {string} name The name of the paint property to set.
     * @param {*} value The value of the paint propery to set.
     *   Must be of a type appropriate for the property, as defined in the [Mapbox Style Specification](https://www.mapbox.com/mapbox-gl-style-spec/).
     * @param {string=} klass A style class specifier for the paint property.
     * @returns {Map} `this`
     * @example
     * map.setPaintProperty('my-layer', 'fill-color', '#faafee');
     */
    setPaintProperty: function(layer, name, value, klass) {
        this.style.setPaintProperty(layer, name, value, klass);
        this._update(true);
        return this;
    },

    /**
     * Returns the value of a paint property in the specified style layer.
     *
     * @param {string} layer The ID of the layer to get the paint property from.
     * @param {string} name The name of a paint property to get.
     * @param {string=} klass A class specifier for the paint property.
     * @returns {*} The value of the specified paint property.
     */
    getPaintProperty: function(layer, name, klass) {
        return this.style.getPaintProperty(layer, name, klass);
    },

    /**
     * Sets the value of a layout property in the specified style layer.
     *
     * @param {string} layer The ID of the layer to set the layout property in.
     * @param {string} name The name of the layout property to set.
     * @param {*} value The value of the layout propery. Must be of a type appropriate for the property, as defined in the [Mapbox Style Specification](https://www.mapbox.com/mapbox-gl-style-spec/).
     * @returns {Map} `this`
     * @example
     * map.setLayoutProperty('my-layer', 'visibility', 'none');
     */
    setLayoutProperty: function(layer, name, value) {
        this.style.setLayoutProperty(layer, name, value);
        this._update(true);
        return this;
    },

    /**
     * Returns the value of a layout property in the specified style layer.
     *
     * @param {string} layer The ID of the layer to get the layout property from.
     * @param {string} name The name of the layout property to get.
     * @returns {*} The value of the specified layout property.
     */
    getLayoutProperty: function(layer, name) {
        return this.style.getLayoutProperty(layer, name);
    },

    /**
     * Returns the map's containing HTML element.
     *
     * @returns {HTMLElement} The map's container.
     */
    getContainer: function() {
        return this._container;
    },

    /**
     * Returns the HTML element containing the map's `<canvas>` element.
     *
     * If you want to add non-GL overlays to the map, you should append them to this element.
     *
     * This is the element to which event bindings for map interactivity (such as panning and zooming) are
     * attached. It will receive bubbled events from child elements such as the `<canvas>`, but not from
     * map controls.
     *
     * @returns {HTMLElement} The container of the map's `<canvas>`.
     */
    getCanvasContainer: function() {
        return this._canvasContainer;
    },

    /**
     * Returns the map's `<canvas>` element.
     *
     * @returns {HTMLCanvasElement} The map's `<canvas>` element.
     */
    getCanvas: function() {
        return this._canvas.getElement();
    },

    _setupContainer: function() {
        var container = this._container;
        container.classList.add('mapboxgl-map');

        var canvasContainer = this._canvasContainer = DOM.create('div', 'mapboxgl-canvas-container', container);
        if (this._interactive) {
            canvasContainer.classList.add('mapboxgl-interactive');
        }
        this._canvas = new Canvas(this, canvasContainer);

        var controlContainer = this._controlContainer = DOM.create('div', 'mapboxgl-control-container', container);
        var corners = this._controlCorners = {};
        ['top-left', 'top-right', 'bottom-left', 'bottom-right'].forEach(function (pos) {
            corners[pos] = DOM.create('div', 'mapboxgl-ctrl-' + pos, controlContainer);
        });
    },

    _setupPainter: function() {
        var gl = this._canvas.getWebGLContext({
            failIfMajorPerformanceCaveat: this._failIfMajorPerformanceCaveat,
            preserveDrawingBuffer: this._preserveDrawingBuffer
        });

        if (!gl) {
            this.fire('error', { error: new Error('Failed to initialize WebGL') });
            return;
        }

        this.painter = new Painter(gl, this.transform);
    },

    /**
     * Fired when the WebGL context is lost.
     *
     * @event webglcontextlost
     * @memberof Map
     * @instance
     * @type {Object}
     * @property {WebGLContextEvent} originalEvent The original DOM event.
     */
    _contextLost: function(event) {
        event.preventDefault();
        if (this._frameId) {
            browser.cancelFrame(this._frameId);
        }
        this.fire('webglcontextlost', {originalEvent: event});
    },

    /**
     * Fired when the WebGL context is restored.
     *
     * @event webglcontextrestored
     * @memberof Map
     * @instance
     * @type {Object}
     * @property {WebGLContextEvent} originalEvent The original DOM event.
     */
    _contextRestored: function(event) {
        this._setupPainter();
        this.resize();
        this._update();
        this.fire('webglcontextrestored', {originalEvent: event});
    },

    /**
     * Returns a Boolean indicating whether the map is fully loaded.
     *
     * Returns `false` if the style is not yet fully loaded,
     * or if there has been a change to the sources or style that
     * has not yet fully loaded.
     *
     * @returns {boolean} A Boolean indicating whether the map is fully loaded.
     */
    loaded: function() {
        if (this._styleDirty || this._sourcesDirty)
            return false;
        if (!this.style || !this.style.loaded())
            return false;
        return true;
    },

    /**
     * Update this map's style and sources, and re-render the map.
     *
     * @param {boolean} updateStyle mark the map's style for reprocessing as
     * well as its sources
     * @returns {Map} this
     * @private
     */
    _update: function(updateStyle) {
        if (!this.style) return this;

        this._styleDirty = this._styleDirty || updateStyle;
        this._sourcesDirty = true;

        this._rerender();

        return this;
    },

    /**
     * Call when a (re-)render of the map is required, e.g. when the
     * user panned or zoomed,f or new data is available.
     * @returns {Map} this
     * @private
     */
    _render: function() {
        try {
            if (this.style && this._styleDirty) {
                this._styleDirty = false;
                this.style.update(this._classes, this._classOptions);
                this._classOptions = null;
                this.style._recalculate(this.transform.zoom);
            }

            if (this.style && this._sourcesDirty) {
                this._sourcesDirty = false;
                this.style._updateSources(this.transform);
            }

            this.painter.render(this.style, {
                debug: this.showTileBoundaries,
                showOverdrawInspector: this._showOverdrawInspector,
                vertices: this.vertices,
                rotating: this.rotating,
                zooming: this.zooming
            });

            this.fire('render');

            if (this.loaded() && !this._loaded) {
                this._loaded = true;
                this.fire('load');
            }

            this._frameId = null;

            if (!this.animationLoop.stopped()) {
                this._styleDirty = true;
            }

            if (this._sourcesDirty || this._repaint || !this.animationLoop.stopped()) {
                this._rerender();
            }

        } catch (error) {
            this.fire('error', {error: error});
        }

        return this;
    },

    /**
     * Destroys the map's underlying resources, including web workers and DOM elements.
     *
     * After calling this method, you must not call any other methods on the map.
     */
    remove: function() {
        if (this._hash) this._hash.remove();
        browser.cancelFrame(this._frameId);
        this.setStyle(null);
        if (typeof window !== 'undefined') {
            window.removeEventListener('resize', this._onWindowResize, false);
        }
        removeNode(this._canvasContainer);
        removeNode(this._controlContainer);
        this._container.classList.remove('mapboxgl-map');
    },

    /**
     * Gets and sets an error handler for `style.error`, `source.error`, `layer.error`,
     * and `tile.error` events.
     *
     * The default function logs errors with `console.error`.
     *
     * @example
     * // Disable the default error handler
     * map.off('error', map.onError);
     * map.off('style.error', map.onError);
     * map.off('source.error', map.onError);
     * map.off('tile.error', map.onError);
     * map.off('layer.error', map.onError);
     */
    onError: function(e) {
        console.error(e.error);
    },

    _rerender: function() {
        if (this.style && !this._frameId) {
            this._frameId = browser.frame(this._render);
        }
    },

    _forwardStyleEvent: function(e) {
        this.fire('style.' + e.type, util.extend({style: e.target}, e));
    },

    _forwardSourceEvent: function(e) {
        this.fire(e.type, util.extend({style: e.target}, e));
    },

    _forwardLayerEvent: function(e) {
        this.fire(e.type, util.extend({style: e.target}, e));
    },

    _forwardTileEvent: function(e) {
        this.fire(e.type, util.extend({style: e.target}, e));
    },

    _onStyleLoad: function(e) {
        if (this.transform.unmodified) {
            this.jumpTo(this.style.stylesheet);
        }
        this.style.update(this._classes, {transition: false});
        this._forwardStyleEvent(e);
    },

    _onStyleChange: function(e) {
        this._update(true);
        this._forwardStyleEvent(e);
    },

    _onSourceAdd: function(e) {
        var source = e.source;
        if (source.onAdd)
            source.onAdd(this);
        this._forwardSourceEvent(e);
    },

    _onSourceRemove: function(e) {
        var source = e.source;
        if (source.onRemove)
            source.onRemove(this);
        this._forwardSourceEvent(e);
    },

    _onSourceUpdate: function(e) {
        this._update();
        this._forwardSourceEvent(e);
    },

    _onWindowOnline: function() {
        this._update();
    },

    _onWindowResize: function() {
        if (this._trackResize) {
            this.stop().resize()._update();
        }
    }
});

util.extendAll(Map.prototype, /** @lends Map.prototype */{

    /**
     * Gets and sets a Boolean indicating whether the map will render an outline
     * around each tile. These tile boundaries are useful for debugging.
     *
     * @name showTileBoundaries
     * @type {boolean}
     * @instance
     * @memberof Map
     */
    _showTileBoundaries: false,
    get showTileBoundaries() { return this._showTileBoundaries; },
    set showTileBoundaries(value) {
        if (this._showTileBoundaries === value) return;
        this._showTileBoundaries = value;
        this._update();
    },

    /**
     * Gets and sets a Boolean indicating whether the map will render boxes
     * around all symbols in the data source, revealing which symbols
     * were rendered or which were hidden due to collisions.
     * This information is useful for debugging.
     *
     * @name showCollisionBoxes
     * @type {boolean}
     * @instance
     * @memberof Map
     */
    _showCollisionBoxes: false,
    get showCollisionBoxes() { return this._showCollisionBoxes; },
    set showCollisionBoxes(value) {
        if (this._showCollisionBoxes === value) return;
        this._showCollisionBoxes = value;
        this.style._redoPlacement();
    },

    /*
     * Gets and sets a Boolean indicating whether the map should color-code
     * each fragment to show how many times it has been shaded.
     * White fragments have been shaded 8 or more times.
     * Black fragments have been shaded 0 times.
     * This information is useful for debugging.
     *
     * @name showOverdraw
     * @type {boolean}
     * @instance
     * @memberof Map
     */
    _showOverdrawInspector: false,
    get showOverdrawInspector() { return this._showOverdrawInspector; },
    set showOverdrawInspector(value) {
        if (this._showOverdrawInspector === value) return;
        this._showOverdrawInspector = value;
        this._update();
    },

    /**
     * Gets and sets a Boolean indicating whether the map will
     * continuously repaint. This information is useful for analyzing performance.
     *
     * @name repaint
     * @type {boolean}
     * @instance
     * @memberof Map
     */
    _repaint: false,
    get repaint() { return this._repaint; },
    set repaint(value) { this._repaint = value; this._update(); },

    // show vertices
    _vertices: false,
    get vertices() { return this._vertices; },
    set vertices(value) { this._vertices = value; this._update(); }
});

function removeNode(node) {
    if (node.parentNode) {
        node.parentNode.removeChild(node);
    }
}

/**
 * Gets and sets the map's [access token](https://www.mapbox.com/help/define-access-token/).
 *
 * @var accessToken
 * @example
 * mapboxgl.accessToken = myAccessToken;
 */

 /**
  * Returns a Boolean indicating whether the browser [supports Mapbox GL JS](https://www.mapbox.com/help/mapbox-browser-support/#mapbox-gl-js).
  *
  * @function supported
  * @param {Object} options
  * @param {boolean} [options.failIfMajorPerformanceCaveat=false] If `true`,
  *   the function will return `false` if the performance of Mapbox GL JS would
  *   be dramatically worse than expected (i.e. a software renderer would be used).
  * @return {boolean}
  * @example
  * mapboxgl.supported() // = true
  */

/**
 * A [`LngLat`](#LngLat) object or an array of two numbers representing longitude and latitude.
 *
 * @typedef {(LngLat | Array<number>)} LngLatLike
 * @example
 * var v1 = new mapboxgl.LngLat(-122.420679, 37.772537);
 * var v2 = [-122.420679, 37.772537];
 */

/**
 * A [`LngLatBounds`](#LngLatBounds) object or an array of [`LngLatLike`](#LngLatLike) objects.
 *
 * @typedef {(LngLatBounds | Array<LngLatLike>)} LngLatBoundsLike
 * @example
 * var v1 = new mapboxgl.LngLatBounds(
 *   new mapboxgl.LngLat(-73.9876, 40.7661),
 *   new mapboxgl.LngLat(-73.9397, 40.8002)
 * );
 * var v2 = new mapboxgl.LngLatBounds([-73.9876, 40.7661], [-73.9397, 40.8002])
 * var v3 = [[-73.9876, 40.7661], [-73.9397, 40.8002];
 */

/**
 * A [`Point` geometry](https://github.com/mapbox/point-geometry) object, which has
 * `x` and `y` properties representing coordinates.
 *
 * @typedef {Object} Point
 */

/**
 * A [`Point`](#Point) or an array of two numbers representing `x` and `y` coordinates.
 *
 * @typedef {(Point | Array<number>)} PointLike
 */

/**
 * Options common to {@link Map#addClass}, {@link Map#removeClass},
 * and {@link Map#setClasses}, controlling
 * whether or not to smoothly transition property changes triggered by a class change.
 *
 * @typedef {Object} StyleOptions
 * @property {boolean} transition If `true`, property changes will smootly transition.
 */

/**
 * Fired whenever the map is drawn to the screen, as the result of
 *
 * - a change to the map's position, zoom, pitch, or bearing
 * - a change to the map's style
 * - a change to a GeoJSON source
 * - the loading of a vector tile, GeoJSON file, glyph, or sprite
 *
 * @event render
 * @memberof Map
 * @instance
 */

/**
 * Fired when a point device (usually a mouse) leaves the map's canvas.
 *
 * @event mouseout
 * @memberof Map
 * @instance
 * @property {MapMouseEvent} data
 */

<<<<<<< HEAD
  /**
   * When an event fires as a result of a
   * user interaction, the event will be called with an EventData
   * object containing the original DOM event along with coordinates of
   * the event target.
   *
   * @typedef {Object} EventData
   * @property {Event} originalEvent The original DOM event
   * @property {Point} point The pixel location of the event
   * @property {LngLat} lngLat The geographic location of the event
   * @example
   * map.on('click', function(data) {
   *   var e = data && data.originalEvent;
   *   console.log('got click ' + (e ? 'button = ' + e.button : ''));
   * });
   */

  /**
   * Mouse out event.
   *
   * @event mouseout
   * @memberof Map
   * @instance
   * @property {EventData} data Original event data: a [mouseout event](https://developer.mozilla.org/en-US/docs/Web/Events/mouseout)
   */

  /**
   * Mouse down event.
   *
   * @event mousedown
   * @memberof Map
   * @instance
   * @property {EventData} data Original event data: a [mousedown event](https://developer.mozilla.org/en-US/docs/Web/Events/mousedown)
   */

  /**
   * Mouse up event.
   *
   * @event mouseup
   * @memberof Map
   * @instance
   * @property {EventData} data Original event data: a [mouseup event](https://developer.mozilla.org/en-US/docs/Web/Events/mouseup)
   */

  /**
   * Mouse move event.
   *
   * @event mousemove
   * @memberof Map
   * @instance
   * @property {EventData} data Original event data: a [mousemouse event](https://developer.mozilla.org/en-US/docs/Web/Events/mousemove)
   */

  /**
   * Touch start event.
   *
   * @event touchstart
   * @memberof Map
   * @instance
   * @property {EventData} data Original event data: a [touchstart event](https://developer.mozilla.org/en-US/docs/Web/Events/touchstart).
   */

  /**
   * Touch end event.
   *
   * @event touchend
   * @memberof Map
   * @instance
   * @property {EventData} data Original event data: a [touchcancel event](https://developer.mozilla.org/en-US/docs/Web/Events/touchcancel).
   */

  /**
   * Touch move event.
   *
   * @event touchmove
   * @memberof Map
   * @instance
   * @property {EventData} data Original event data: a [touchmove event](https://developer.mozilla.org/en-US/docs/Web/Events/touchmove).
   */

  /**
   * Touch cancel event.
   *
   * @event touchcancel
   * @memberof Map
   * @instance
   * @property {EventData} data Original event data: a [touchcancel event](https://developer.mozilla.org/en-US/docs/Web/Events/touchcancel).
   */

  /**
   * Click event.
   *
   * @event click
   * @memberof Map
   * @instance
   * @property {EventData} data Original event data: a [click event](https://developer.mozilla.org/en-US/docs/Web/Events/click)
   */

  /**
   * Double click event.
   *
   * @event dblclick
   * @memberof Map
   * @instance
   * @property {EventData} data Original event data
   */

  /**
   * Context menu event.
   *
   * @event contextmenu
   * @memberof Map
   * @instance
   * @property {EventData} data Original event data, if available
   */

  /**
   * Load event. This event is emitted immediately after all necessary resources have been downloaded
   * and the first visually complete rendering has occurred.
   *
   * @event load
   * @memberof Map
   * @instance
   * @type {Object}
   */

  /**
   * Move start event. This event is emitted just before the map begins a transition from one
   * view to another, either as a result of user interaction or the use of methods such as `Map#jumpTo`.
   *
   * @event movestart
   * @memberof Map
   * @instance
   * @property {EventData} data Original event data, if fired interactively
   */

  /**
   * Move event. This event is emitted repeatedly during animated transitions from one view to
   * another, either as a result of user interaction or the use of methods such as `Map#jumpTo`.
   *
   * @event move
   * @memberof Map
   * @instance
   * @property {EventData} data Original event data, if fired interactively
   */

  /**
   * Move end event. This event is emitted just after the map completes a transition from one
   * view to another, either as a result of user interaction or the use of methods such as `Map#jumpTo`.
   *
   * @event moveend
   * @memberof Map
   * @instance
   * @property {EventData} data Original event data, if fired interactively
   */
=======
/**
 * Fired when a pointing device (usually a mouse) is pressed within the map.
 *
 * @event mousedown
 * @memberof Map
 * @instance
 * @property {MapMouseEvent} data
 */

/**
 * Fired when a pointing device (usually a mouse) is released within the map.
 *
 * @event mouseup
 * @memberof Map
 * @instance
 * @property {MapMouseEvent} data
 */

/**
 * Fired when a pointing device (usually a mouse) is moved within the map.
 *
 * @event mousemove
 * @memberof Map
 * @instance
 * @property {MapMouseEvent} data
 */

/**
 * Fired when a touch point is placed on the map.
 *
 * @event touchstart
 * @memberof Map
 * @instance
 * @property {MapTouchEvent} data
 */

/**
 * Fired when a touch point is removed from the map.
 *
 * @event touchend
 * @memberof Map
 * @instance
 * @property {MapTouchEvent} data
 */

/**
 * Fired when a touch point is moved within the map.
 *
 * @event touchmove
 * @memberof Map
 * @instance
 * @property {MapTouchEvent} data
 */

/**
 * Fired when a touch point has been disrupted.
 *
 * @event touchcancel
 * @memberof Map
 * @instance
 * @property {MapTouchEvent} data
 */

/**
 * Fired when a pointing device (usually a mouse) is pressed and released at the same point on the map.
 *
 * @event click
 * @memberof Map
 * @instance
 * @property {MapMouseEvent} data
 */

/**
 * Fired when a pointing device (usually a mouse) is clicked twice at the same point on the map.
 *
 * @event dblclick
 * @memberof Map
 * @instance
 * @property {MapMouseEvent} data
 */

/**
 * Fired when the right button of the mouse is clicked or the context menu key is pressed within the map.
 *
 * @event contextmenu
 * @memberof Map
 * @instance
 * @property {MapMouseEvent} data
 */

/**
 * Fired immediately after all necessary resources have been downloaded
 * and the first visually complete rendering of the map has occurred.
 *
 * @event load
 * @memberof Map
 * @instance
 * @type {Object}
 */

/**
 * Fired just before the map begins a transition from one
 * view to another, as the result of either user interaction or methods such as [Map#jumpTo](#Map#jumpTo).
 *
 * @event movestart
 * @memberof Map
 * @instance
 * @property {MapMouseEvent | MapTouchEvent} data
 */

/**
 * Fired repeatedly during an animated transition from one view to
 * another, as the result of either user interaction or methods such as [Map#flyTo](#Map#flyTo).
 *
 * @event move
 * @memberof Map
 * @instance
 * @property {MapMouseEvent | MapTouchEvent} data
 */

/**
 * Fired just after the map completes a transition from one
 * view to another, as the result of either user interaction or methods such as [Map#jumpTo](#Map#jumpTo).
 *
 * @event moveend
 * @memberof Map
 * @instance
 * @property {MapMouseEvent | MapTouchEvent} data
 */
>>>>>>> 2385d47b
<|MERGE_RESOLUTION|>--- conflicted
+++ resolved
@@ -86,29 +86,6 @@
  *  * `mapbox://styles/mapbox/dark-v9`
  *  * `mapbox://styles/mapbox/satellite-v9`
  *  * `mapbox://styles/mapbox/satellite-streets-v9`
-<<<<<<< HEAD
- * @param {boolean} [options.hash=false] If `true`, the map will track and update the page URL according to map position
- * @param {boolean} [options.interactive=true] If `false`, no mouse, touch, or keyboard listeners are attached to the map, so it will not respond to input
- * @param {number} [options.bearingSnap=7] Snap to north threshold in degrees.
- * @param {Array} [options.classes] Style class names with which to initialize the map
- * @param {boolean} [options.attributionControl=true] If `true`, an attribution control will be added to the map.
- * @param {boolean} [options.failIfMajorPerformanceCaveat=false] If `true`, map creation will fail if the implementation determines that the performance of the created WebGL context would be dramatically lower than expected.
- * @param {boolean} [options.preserveDrawingBuffer=false] If `true`, The maps canvas can be exported to a PNG using `map.getCanvas().toDataURL();`. This is false by default as a performance optimization. Firefox will not print the map unless this is true.
- * @param {LngLatBounds|Array<Array<number>>} [options.maxBounds] If set, the map is constrained to the given bounds.
- * @param {boolean} [options.scrollZoom=true] If `true`, enable the "scroll to zoom" interaction (see `ScrollZoomHandler`)
- * @param {boolean} [options.boxZoom=true] If `true`, enable the "box zoom" interaction (see `BoxZoomHandler`)
- * @param {boolean} [options.dragRotate=true] If `true`, enable the "drag to rotate" interaction (see `DragRotateHandler`).
- * @param {boolean} [options.dragPan=true] If `true`, enable the "drag to pan" interaction (see `DragPanHandler`).
- * @param {boolean} [options.keyboard=true] If `true`, enable keyboard shortcuts (see `KeyboardHandler`).
- * @param {boolean} [options.doubleClickZoom=true] If `true`, enable the "double click to zoom" interaction (see `DoubleClickZoomHandler`).
- * @param {boolean} [options.touchZoomRotate=true] If `true`, enable the "pinch to rotate and zoom" interaction (see `TouchZoomRotateHandler`).
- * @param {boolean} [options.trackResize=true]  If `true`, automatically resize the map when the browser window resizes.
- * @param {LngLat} [options.center] The geographic coordinate on which the map's initial viewport is centered.
- * @param {number} [options.zoom] The zoom level of the map's initial viewport.
- * @param {number} [options.bearing] The bearing (rotation) of the map's initial viewport measured in degrees counter-clockwise from north.
- * @param {number} [options.pitch] The pitch of the map's initial viewport measured in degrees.
- * @param {number} [options.workerCount=navigator.hardwareConcurrency - 1] The number of WebWorkers the map should use to process vector tile data.
-=======
  *
  * @param {boolean} [options.hash=false] If `true`, the map's position (zoom, center latitude, center longitude, and bearing) will be synced with the hash fragment of the page's URL.
  *   For example, `http://path/to/my/page.html#2.59/39.26/53.07/-24.1`.
@@ -138,7 +115,6 @@
  * @param {number} [options.bearing=0] The initial bearing (rotation) of the map, measured in degrees counter-clockwise from north. If `bearing` is not specified in the constructor options, Mapbox GL JS will look for it in the map's style object. If it is not specified in the style, either, it will default to `0`.
  * @param {number} [options.pitch=0] The initial pitch (tilt) of the map, measured in degrees away from the plane of the screen (0-60). If `pitch` is not specified in the constructor options, Mapbox GL JS will look for it in the map's style object. If it is not specified in the style, either, it will default to `0`.
  * @param {number} [options.workerCount=navigator.hardwareConcurrency - 1] The number of WebWorkers that Mapbox GL JS should use to process vector tile data.
->>>>>>> 2385d47b
  * @example
  * var map = new mapboxgl.Map({
  *   container: 'map',
@@ -1328,163 +1304,6 @@
  * @property {MapMouseEvent} data
  */
 
-<<<<<<< HEAD
-  /**
-   * When an event fires as a result of a
-   * user interaction, the event will be called with an EventData
-   * object containing the original DOM event along with coordinates of
-   * the event target.
-   *
-   * @typedef {Object} EventData
-   * @property {Event} originalEvent The original DOM event
-   * @property {Point} point The pixel location of the event
-   * @property {LngLat} lngLat The geographic location of the event
-   * @example
-   * map.on('click', function(data) {
-   *   var e = data && data.originalEvent;
-   *   console.log('got click ' + (e ? 'button = ' + e.button : ''));
-   * });
-   */
-
-  /**
-   * Mouse out event.
-   *
-   * @event mouseout
-   * @memberof Map
-   * @instance
-   * @property {EventData} data Original event data: a [mouseout event](https://developer.mozilla.org/en-US/docs/Web/Events/mouseout)
-   */
-
-  /**
-   * Mouse down event.
-   *
-   * @event mousedown
-   * @memberof Map
-   * @instance
-   * @property {EventData} data Original event data: a [mousedown event](https://developer.mozilla.org/en-US/docs/Web/Events/mousedown)
-   */
-
-  /**
-   * Mouse up event.
-   *
-   * @event mouseup
-   * @memberof Map
-   * @instance
-   * @property {EventData} data Original event data: a [mouseup event](https://developer.mozilla.org/en-US/docs/Web/Events/mouseup)
-   */
-
-  /**
-   * Mouse move event.
-   *
-   * @event mousemove
-   * @memberof Map
-   * @instance
-   * @property {EventData} data Original event data: a [mousemouse event](https://developer.mozilla.org/en-US/docs/Web/Events/mousemove)
-   */
-
-  /**
-   * Touch start event.
-   *
-   * @event touchstart
-   * @memberof Map
-   * @instance
-   * @property {EventData} data Original event data: a [touchstart event](https://developer.mozilla.org/en-US/docs/Web/Events/touchstart).
-   */
-
-  /**
-   * Touch end event.
-   *
-   * @event touchend
-   * @memberof Map
-   * @instance
-   * @property {EventData} data Original event data: a [touchcancel event](https://developer.mozilla.org/en-US/docs/Web/Events/touchcancel).
-   */
-
-  /**
-   * Touch move event.
-   *
-   * @event touchmove
-   * @memberof Map
-   * @instance
-   * @property {EventData} data Original event data: a [touchmove event](https://developer.mozilla.org/en-US/docs/Web/Events/touchmove).
-   */
-
-  /**
-   * Touch cancel event.
-   *
-   * @event touchcancel
-   * @memberof Map
-   * @instance
-   * @property {EventData} data Original event data: a [touchcancel event](https://developer.mozilla.org/en-US/docs/Web/Events/touchcancel).
-   */
-
-  /**
-   * Click event.
-   *
-   * @event click
-   * @memberof Map
-   * @instance
-   * @property {EventData} data Original event data: a [click event](https://developer.mozilla.org/en-US/docs/Web/Events/click)
-   */
-
-  /**
-   * Double click event.
-   *
-   * @event dblclick
-   * @memberof Map
-   * @instance
-   * @property {EventData} data Original event data
-   */
-
-  /**
-   * Context menu event.
-   *
-   * @event contextmenu
-   * @memberof Map
-   * @instance
-   * @property {EventData} data Original event data, if available
-   */
-
-  /**
-   * Load event. This event is emitted immediately after all necessary resources have been downloaded
-   * and the first visually complete rendering has occurred.
-   *
-   * @event load
-   * @memberof Map
-   * @instance
-   * @type {Object}
-   */
-
-  /**
-   * Move start event. This event is emitted just before the map begins a transition from one
-   * view to another, either as a result of user interaction or the use of methods such as `Map#jumpTo`.
-   *
-   * @event movestart
-   * @memberof Map
-   * @instance
-   * @property {EventData} data Original event data, if fired interactively
-   */
-
-  /**
-   * Move event. This event is emitted repeatedly during animated transitions from one view to
-   * another, either as a result of user interaction or the use of methods such as `Map#jumpTo`.
-   *
-   * @event move
-   * @memberof Map
-   * @instance
-   * @property {EventData} data Original event data, if fired interactively
-   */
-
-  /**
-   * Move end event. This event is emitted just after the map completes a transition from one
-   * view to another, either as a result of user interaction or the use of methods such as `Map#jumpTo`.
-   *
-   * @event moveend
-   * @memberof Map
-   * @instance
-   * @property {EventData} data Original event data, if fired interactively
-   */
-=======
 /**
  * Fired when a pointing device (usually a mouse) is pressed within the map.
  *
@@ -1613,5 +1432,4 @@
  * @memberof Map
  * @instance
  * @property {MapMouseEvent | MapTouchEvent} data
- */
->>>>>>> 2385d47b
+ */