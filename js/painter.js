--- conflicted
+++ resolved
@@ -125,19 +125,17 @@
     // Use 64 bit floats to avoid precision issues.
     this.posMatrix = new Float64Array(16);
     mat4.identity(this.posMatrix);
-<<<<<<< HEAD
-
-=======
->>>>>>> 8d8edc30
+
+    mat4.translate(this.posMatrix, this.posMatrix, transform.centerOrigin);
+    mat4.rotateZ(this.posMatrix, this.posMatrix, transform.angle);
+    mat4.translate(this.posMatrix, this.posMatrix, transform.icenterOrigin);
     mat4.translate(this.posMatrix, this.posMatrix, [ transform.x, transform.y, 0 ]);
-    mat4.rotateZ(this.posMatrix, this.posMatrix, transform.angle);
     mat4.translate(this.posMatrix, this.posMatrix, [ scale * x, scale * y, 0 ]);
 
     this.resizeMatrix = new Float32Array(16);
     mat4.multiply(this.resizeMatrix, this.projectionMatrix, this.posMatrix);
     mat4.scale(this.resizeMatrix, this.resizeMatrix, [2, 2, 1]);
 
-
     mat4.scale(this.posMatrix, this.posMatrix, [ scale / tileExtent, scale / tileExtent, 1 ]);
     mat4.multiply(this.posMatrix, this.projectionMatrix, this.posMatrix);
 
@@ -147,8 +145,8 @@
     // The extrusion matrix.
     this.exMatrix = mat4.create();
     mat4.identity(this.exMatrix);
+    mat4.multiply(this.exMatrix, this.projectionMatrix, this.exMatrix);
     mat4.rotateZ(this.exMatrix, this.exMatrix, transform.angle);
-    mat4.multiply(this.exMatrix, this.projectionMatrix, this.exMatrix);
 
     // Update tile stencil buffer
     gl.bindBuffer(gl.ARRAY_BUFFER, this.tileStencilBuffer);
