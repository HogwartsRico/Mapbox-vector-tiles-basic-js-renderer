'use strict';

var Actor = require('../util/actor.js');
var bucketFilter = require('../style/bucket-filter.js');

module.exports = new Actor(self, self);

var WorkerTile = require('./workertile.js');
var parseGeoJSON = require('./parsegeojson');

if (typeof self.alert === 'undefined') {
    self.alert = function() {
        self.postMessage({ type: 'alert message', data: [].slice.call(arguments) });
    };
}

// Updates the style to use for this map.
self['set buckets'] = function(data) {
    var buckets = WorkerTile.buckets = data;
    for (var i = 0; i < buckets.length; i++) {
        var bucket = buckets[i];
<<<<<<< HEAD
        bucket.compare = bucketFilter(bucket.filter, ['$type']);
=======
        bucket.compare = bucketFilter(bucket.filter);
        bucket.render = new RenderProperties[bucket.render.type](bucket.render);
>>>>>>> fde69e14
    }
};

self['set glyphs'] = function(data) {
    WorkerTile.prototype.glyphs = data;
};

/*
 * Load and parse a tile at `url`, and call `callback` with
 * (err, response)
 *
 * @param {string} url
 * @param {function} callback
 */
self['load tile'] = function(params, callback) {
    new WorkerTile(params.url, undefined, params.id, params.zoom, params.tileSize, params.source, callback);
};

/*
 * Abort the request keyed under `url`
 *
 * @param {string} url
 */
self['abort tile'] = function(params) {
    WorkerTile.cancel(params.id, params.source);
};

self['remove tile'] = function(id, source) {
    if (WorkerTile.loaded[source] && WorkerTile.loaded[source][id]) {
        delete WorkerTile.loaded[source][id];
    }
};

self['parse geojson'] = function(params) {
    parseGeoJSON(params);
};

self['query features'] = function(params, callback) {
    var tile = WorkerTile.loaded[params.source] && WorkerTile.loaded[params.source][params.id];
    if (tile) {
        tile.featureTree.query(params, callback);
    } else {
        callback(null, []);
    }
};<|MERGE_RESOLUTION|>--- conflicted
+++ resolved
@@ -19,12 +19,7 @@
     var buckets = WorkerTile.buckets = data;
     for (var i = 0; i < buckets.length; i++) {
         var bucket = buckets[i];
-<<<<<<< HEAD
-        bucket.compare = bucketFilter(bucket.filter, ['$type']);
-=======
         bucket.compare = bucketFilter(bucket.filter);
-        bucket.render = new RenderProperties[bucket.render.type](bucket.render);
->>>>>>> fde69e14
     }
 };
 
