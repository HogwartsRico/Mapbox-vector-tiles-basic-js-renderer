'use strict';

var ElementGroups = require('./elementgroups.js');
var interpolate = require('./interpolate.js');
var resolveTokens = require('../util/token.js');
if (typeof self !== 'undefined') var actor = require('../worker/worker.js');

module.exports = PointBucket;

function PointBucket(info, buffers, placement, elementGroups) {
    this.info = info;
    this.buffers = buffers;
    this.placement = placement;
    this.elementGroups = elementGroups || new ElementGroups(buffers.pointVertex);
}

PointBucket.prototype.addFeatures = function() {
    var features = this.features;
    for (var i = 0; i < features.length; i++) {
        var feature = features[i];
        this.addFeature(feature);
    }
};

PointBucket.prototype.addFeature = function(feature) {

    var info = this.info;
    var imagePos = false;
<<<<<<< HEAD
    if (info['icon-image'] && this.sprite) {
        imagePos = this.sprite[resolveTokens(feature, info['icon-image'])];
=======
    if (info['point-image'] && this.sprite) {
        imagePos = this.sprite[resolveTokens(feature.properties, info['point-image'])];
>>>>>>> 3ea98a0e
        imagePos = imagePos && {
            tl: [ imagePos.x, imagePos.y ],
            br: [ imagePos.x + imagePos.width, imagePos.y + imagePos.height ]
        };
    }

    var lines = feature.loadGeometry();

    var size = this.info['icon-size'];
    var spacing = this.info['icon-spacing'];
    var padding = this.info['icon-padding'] || 2;

    for (var i = 0; i < lines.length; i++) {

        var points = lines[i];
        if (spacing) points = interpolate(points, spacing, 1, 1);

        if (size) {
            var ratio = 8, // todo uhardcode tileExtent/tileSize
                x = size / 2 * ratio,
                y = size / 2 * ratio;

            for (var k = 0; k < points.length; k++) {
                var point = points[k];

                var glyphs = [{
                    box: { x1: -x, x2: x, y1: -y, y2: y },
                        minScale: 1,
                        anchor: point
                }];

                var placement = this.placement.collision.place(glyphs, point, 1, 16, padding);
                if (placement) {
                    this.addPoints([point], placement, imagePos);
                }
            }

        } else {
            this.addPoints(points, null, imagePos);
        }
    }
};

PointBucket.prototype.addPoints = function(vertices, place, image) {
    var fullRange = [2 * Math.PI, 0];
    image = image || { tl:[0,0], br:[0,0] };

    this.elementGroups.makeRoomFor(0);
    var elementGroup = this.elementGroups.current;

    var pointVertex = this.buffers.pointVertex;

    for (var i = 0; i < vertices.length; i++) {
        var point = vertices[i];

        if (place) {
            pointVertex.add(point.x, point.y, image.tl, image.br, 0, place.zoom, place.rotationRange);
        } else {
            var zoom = point.scale && Math.log(point.scale) / Math.LN2;
            pointVertex.add(point.x, point.y, image.tl, image.br, point.angle || 0, zoom || 0, fullRange);
        }

        elementGroup.vertexLength++;
    }
};

PointBucket.prototype.getDependencies = function(tile, callback) {
    var bucket = this;
    if (this.info['icon-image']) {
        actor.send('get sprite json', {}, function(err, sprite) {
            bucket.sprite = sprite;
            callback(err);
        });
    } else {
        callback();
    }
};<|MERGE_RESOLUTION|>--- conflicted
+++ resolved
@@ -26,13 +26,8 @@
 
     var info = this.info;
     var imagePos = false;
-<<<<<<< HEAD
     if (info['icon-image'] && this.sprite) {
-        imagePos = this.sprite[resolveTokens(feature, info['icon-image'])];
-=======
-    if (info['point-image'] && this.sprite) {
-        imagePos = this.sprite[resolveTokens(feature.properties, info['point-image'])];
->>>>>>> 3ea98a0e
+        imagePos = this.sprite[resolveTokens(feature.properties, info['icon-image'])];
         imagePos = imagePos && {
             tl: [ imagePos.x, imagePos.y ],
             br: [ imagePos.x + imagePos.width, imagePos.y + imagePos.height ]
